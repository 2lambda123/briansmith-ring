#! /usr/bin/env perl
# Copyright 2005-2016 The OpenSSL Project Authors. All Rights Reserved.
#
# Licensed under the OpenSSL license (the "License").  You may not use
# this file except in compliance with the License.  You can obtain a copy
# in the file LICENSE in the source distribution or at
# https://www.openssl.org/source/license.html

#
# ====================================================================
# Written by Andy Polyakov <appro@openssl.org> for the OpenSSL
# project. Rights for redistribution and usage in source and binary
# forms are granted according to the OpenSSL license.
# ====================================================================
#
# sha256/512_block procedure for x86_64.
#
# 40% improvement over compiler-generated code on Opteron. On EM64T
# sha256 was observed to run >80% faster and sha512 - >40%. No magical
# tricks, just straight implementation... I really wonder why gcc
# [being armed with inline assembler] fails to generate as fast code.
# The only thing which is cool about this module is that it's very
# same instruction sequence used for both SHA-256 and SHA-512. In
# former case the instructions operate on 32-bit operands, while in
# latter - on 64-bit ones. All I had to do is to get one flavor right,
# the other one passed the test right away:-)
#
# sha256_block runs in ~1005 cycles on Opteron, which gives you
# asymptotic performance of 64*1000/1005=63.7MBps times CPU clock
# frequency in GHz. sha512_block runs in ~1275 cycles, which results
# in 128*1000/1275=100MBps per GHz. Is there room for improvement?
# Well, if you compare it to IA-64 implementation, which maintains
# X[16] in register bank[!], tends to 4 instructions per CPU clock
# cycle and runs in 1003 cycles, 1275 is very good result for 3-way
# issue Opteron pipeline and X[16] maintained in memory. So that *if*
# there is a way to improve it, *then* the only way would be to try to
# offload X[16] updates to SSE unit, but that would require "deeper"
# loop unroll, which in turn would naturally cause size blow-up, not
# to mention increased complexity! And once again, only *if* it's
# actually possible to noticeably improve overall ILP, instruction
# level parallelism, on a given CPU implementation in this case.
#
# Special note on Intel EM64T. While Opteron CPU exhibits perfect
# performance ratio of 1.5 between 64- and 32-bit flavors [see above],
# [currently available] EM64T CPUs apparently are far from it. On the
# contrary, 64-bit version, sha512_block, is ~30% *slower* than 32-bit
# sha256_block:-( This is presumably because 64-bit shifts/rotates
# apparently are not atomic instructions, but implemented in microcode.
#
# May 2012.
#
# Optimization including one of Pavel Semjanov's ideas, alternative
# Maj, resulted in >=5% improvement on most CPUs, +20% SHA256 and
# unfortunately -2% SHA512 on P4 [which nobody should care about
# that much].
#
# June 2012.
#
# Add SIMD code paths, see below for improvement coefficients. SSSE3
# code path was not attempted for SHA512, because improvement is not
# estimated to be high enough, noticeably less than 9%, to justify
# the effort, not on pre-AVX processors. [Obviously with exclusion
# for VIA Nano, but it has SHA512 instruction that is faster and
# should be used instead.] For reference, corresponding estimated
# upper limit for improvement for SSSE3 SHA256 is 28%. The fact that
# higher coefficients are observed on VIA Nano and Bulldozer has more
# to do with specifics of their architecture [which is topic for
# separate discussion].
#
# November 2012.
#
# Add AVX2 code path. Two consecutive input blocks are loaded to
# 256-bit %ymm registers, with data from first block to least
# significant 128-bit halves and data from second to most significant.
# The data is then processed with same SIMD instruction sequence as
# for AVX, but with %ymm as operands. Side effect is increased stack
# frame, 448 additional bytes in SHA256 and 1152 in SHA512, and 1.2KB
# code size increase.
#
# March 2014.
#
# Add support for Intel SHA Extensions.

######################################################################
# Current performance in cycles per processed byte (less is better):
#
#		SHA256	SSSE3       AVX/XOP(*)	    SHA512  AVX/XOP(*)
#
# AMD K8	14.9	-	    -		    9.57    -
# P4		17.3	-	    -		    30.8    -
# Core 2	15.6	13.8(+13%)  -		    9.97    -
# Westmere	14.8	12.3(+19%)  -		    9.58    -
# Sandy Bridge	17.4	14.2(+23%)  11.6(+50%(**))  11.2    8.10(+38%(**))
# Ivy Bridge	12.6	10.5(+20%)  10.3(+22%)	    8.17    7.22(+13%)
# Haswell	12.2	9.28(+31%)  7.80(+56%)	    7.66    5.40(+42%)
# Skylake	11.4	9.03(+26%)  7.70(+48%)      7.25    5.20(+40%)
# Bulldozer	21.1	13.6(+54%)  13.6(+54%(***)) 13.5    8.58(+57%)
# Ryzen		11.0	9.02(+22%)  2.05(+440%)     7.05    5.67(+20%)
# VIA Nano	23.0	16.5(+39%)  -		    14.7    -
# Atom		23.0	18.9(+22%)  -		    14.7    -
# Silvermont	27.4	20.6(+33%)  -               17.5    -
# Knights L	27.4	21.0(+30%)  19.6(+40%)	    17.5    12.8(+37%)
# Goldmont	18.9	14.3(+32%)  4.16(+350%)     12.0    -
#
# (*)	whichever best applicable, including SHAEXT;
# (**)	switch from ror to shrd stands for fair share of improvement;
# (***)	execution time is fully determined by remaining integer-only
#	part, body_00_15; reducing the amount of SIMD instructions
#	below certain limit makes no difference/sense; to conserve
#	space SHA256 XOP code path is therefore omitted;
#
# Modified from upstream OpenSSL to remove the XOP code.

my ($flavour, $hash, $output) = @ARGV;

<<<<<<< HEAD
$win64=0; $win64=1 if ($flavour =~ /[nm]asm|mingw64/ || $output =~ /\.asm$/);

$0 =~ m/(.*[\/\\])[^\/\\]+$/; $dir=$1;
( $xlate="${dir}x86_64-xlate.pl" and -f $xlate ) or
( $xlate="${dir}../../../perlasm/x86_64-xlate.pl" and -f $xlate) or
die "can't locate x86_64-xlate.pl";

# In upstream, this is controlled by shelling out to the compiler to check
# versions, but BoringSSL is intended to be used with pre-generated perlasm
# output, so this isn't useful anyway.
#
# This file also has an AVX2 implementation, controlled by setting $avx to 2.
# For now, we intentionally disable it. While it gives a 13-16% perf boost, the
# CFI annotations are wrong. It allocates stack in a loop and should be
# rewritten to avoid this.
$avx = 1;
$shaext = 1;

open OUT,"| \"$^X\" \"$xlate\" $flavour \"$output\"";
*STDOUT=*OUT;

if ($output =~ /sha512-x86_64/) {
=======
if ($hash eq "sha512") {
>>>>>>> 7ce5d414
	$func="sha512_block_data_order";
	$TABLE="K512";
	$SZ=8;
	@ROT=($A,$B,$C,$D,$E,$F,$G,$H)=("%rax","%rbx","%rcx","%rdx",
					"%r8", "%r9", "%r10","%r11");
	($T1,$a0,$a1,$a2,$a3)=("%r12","%r13","%r14","%r15","%rdi");
	@Sigma0=(28,34,39);
	@Sigma1=(14,18,41);
	@sigma0=(1,  8, 7);
	@sigma1=(19,61, 6);
	$rounds=80;
} elsif ($hash eq "sha256") {
	$func="sha256_block_data_order";
	$TABLE="K256";
	$SZ=4;
	@ROT=($A,$B,$C,$D,$E,$F,$G,$H)=("%eax","%ebx","%ecx","%edx",
					"%r8d","%r9d","%r10d","%r11d");
	($T1,$a0,$a1,$a2,$a3)=("%r12d","%r13d","%r14d","%r15d","%edi");
	@Sigma0=( 2,13,22);
	@Sigma1=( 6,11,25);
	@sigma0=( 7,18, 3);
	@sigma1=(17,19,10);
	$rounds=64;
} else {
	die "unknown hash: $hash";
}

$win64=0; $win64=1 if ($flavour =~ /[nm]asm|mingw64/ || $output =~ /\.asm$/);

$0 =~ m/(.*[\/\\])[^\/\\]+$/; $dir=$1;
( $xlate="${dir}x86_64-xlate.pl" and -f $xlate ) or
( $xlate="${dir}../../../perlasm/x86_64-xlate.pl" and -f $xlate) or
die "can't locate x86_64-xlate.pl";

# In upstream, this is controlled by shelling out to the compiler to check
# versions, but BoringSSL is intended to be used with pre-generated perlasm
# output, so this isn't useful anyway.
#
# This file also has an AVX2 implementation, controlled by setting $avx to 2.
# For now, we intentionally disable it. While it gives a 13-16% perf boost, the
# CFI annotations are wrong. It allocates stack in a loop and should be
# rewritten to avoid this.
$avx = 1;
$shaext = 1;

open OUT,"| \"$^X\" \"$xlate\" $flavour \"$output\"";
*STDOUT=*OUT;

$ctx="%rdi";	# 1st arg, zapped by $a3
$inp="%rsi";	# 2nd arg
$Tbl="%rbp";

$_ctx="16*$SZ+0*8(%rsp)";
$_inp="16*$SZ+1*8(%rsp)";
$_end="16*$SZ+2*8(%rsp)";
$_rsp="`16*$SZ+3*8`(%rsp)";
$framesz="16*$SZ+4*8";


sub ROUND_00_15()
{ my ($i,$a,$b,$c,$d,$e,$f,$g,$h) = @_;
  my $STRIDE=$SZ;
     $STRIDE += 16 if ($i%(16/$SZ)==(16/$SZ-1));

$code.=<<___;
	ror	\$`$Sigma1[2]-$Sigma1[1]`,$a0
	mov	$f,$a2

	xor	$e,$a0
	ror	\$`$Sigma0[2]-$Sigma0[1]`,$a1
	xor	$g,$a2			# f^g

	mov	$T1,`$SZ*($i&0xf)`(%rsp)
	xor	$a,$a1
	and	$e,$a2			# (f^g)&e

	ror	\$`$Sigma1[1]-$Sigma1[0]`,$a0
	add	$h,$T1			# T1+=h
	xor	$g,$a2			# Ch(e,f,g)=((f^g)&e)^g

	ror	\$`$Sigma0[1]-$Sigma0[0]`,$a1
	xor	$e,$a0
	add	$a2,$T1			# T1+=Ch(e,f,g)

	mov	$a,$a2
	add	($Tbl),$T1		# T1+=K[round]
	xor	$a,$a1

	xor	$b,$a2			# a^b, b^c in next round
	ror	\$$Sigma1[0],$a0	# Sigma1(e)
	mov	$b,$h

	and	$a2,$a3
	ror	\$$Sigma0[0],$a1	# Sigma0(a)
	add	$a0,$T1			# T1+=Sigma1(e)

	xor	$a3,$h			# h=Maj(a,b,c)=Ch(a^b,c,b)
	add	$T1,$d			# d+=T1
	add	$T1,$h			# h+=T1

	lea	$STRIDE($Tbl),$Tbl	# round++
___
$code.=<<___ if ($i<15);
	add	$a1,$h			# h+=Sigma0(a)
___
	($a2,$a3) = ($a3,$a2);
}

sub ROUND_16_XX()
{ my ($i,$a,$b,$c,$d,$e,$f,$g,$h) = @_;

$code.=<<___;
	mov	`$SZ*(($i+1)&0xf)`(%rsp),$a0
	mov	`$SZ*(($i+14)&0xf)`(%rsp),$a2

	mov	$a0,$T1
	ror	\$`$sigma0[1]-$sigma0[0]`,$a0
	add	$a1,$a			# modulo-scheduled h+=Sigma0(a)
	mov	$a2,$a1
	ror	\$`$sigma1[1]-$sigma1[0]`,$a2

	xor	$T1,$a0
	shr	\$$sigma0[2],$T1
	ror	\$$sigma0[0],$a0
	xor	$a1,$a2
	shr	\$$sigma1[2],$a1

	ror	\$$sigma1[0],$a2
	xor	$a0,$T1			# sigma0(X[(i+1)&0xf])
	xor	$a1,$a2			# sigma1(X[(i+14)&0xf])
	add	`$SZ*(($i+9)&0xf)`(%rsp),$T1

	add	`$SZ*($i&0xf)`(%rsp),$T1
	mov	$e,$a0
	add	$a2,$T1
	mov	$a,$a1
___
	&ROUND_00_15(@_);
}

$code=<<___;
.text

.extern	OPENSSL_ia32cap_P
.globl	$func
.type	$func,\@function,3
.align	16
$func:
.cfi_startproc
	_CET_ENDBR
___
$code.=<<___ if ($SZ==4 || $avx);
	leaq	OPENSSL_ia32cap_P(%rip),%r11
	mov	0(%r11),%r9d
	mov	4(%r11),%r10d
	mov	8(%r11),%r11d
___
$code.=<<___ if ($SZ==4 && $shaext);
	test	\$`1<<29`,%r11d		# check for SHA
	jnz	.Lshaext_shortcut
___
    # XOP codepath removed.
$code.=<<___ if ($avx>1);
	and	\$`1<<8|1<<5|1<<3`,%r11d	# check for BMI2+AVX2+BMI1
	cmp	\$`1<<8|1<<5|1<<3`,%r11d
	je	.Lavx2_shortcut
___
$code.=<<___ if ($avx);
	and	\$`1<<30`,%r9d		# mask "Intel CPU" bit
	and	\$`1<<28|1<<9`,%r10d	# mask AVX and SSSE3 bits
	or	%r9d,%r10d
	cmp	\$`1<<28|1<<9|1<<30`,%r10d
	je	.Lavx_shortcut
___
$code.=<<___ if ($SZ==4);
	test	\$`1<<9`,%r10d
	jnz	.Lssse3_shortcut
___
$code.=<<___;
	mov	%rsp,%rax		# copy %rsp
.cfi_def_cfa_register	%rax
	push	%rbx
.cfi_push	%rbx
	push	%rbp
.cfi_push	%rbp
	push	%r12
.cfi_push	%r12
	push	%r13
.cfi_push	%r13
	push	%r14
.cfi_push	%r14
	push	%r15
.cfi_push	%r15
	shl	\$4,%rdx		# num*16
	sub	\$$framesz,%rsp
	lea	($inp,%rdx,$SZ),%rdx	# inp+num*16*$SZ
	and	\$-64,%rsp		# align stack frame
	mov	$ctx,$_ctx		# save ctx, 1st arg
	mov	$inp,$_inp		# save inp, 2nd arh
	mov	%rdx,$_end		# save end pointer, "3rd" arg
	mov	%rax,$_rsp		# save copy of %rsp
.cfi_cfa_expression	$_rsp,deref,+8
.Lprologue:

	mov	$SZ*0($ctx),$A
	mov	$SZ*1($ctx),$B
	mov	$SZ*2($ctx),$C
	mov	$SZ*3($ctx),$D
	mov	$SZ*4($ctx),$E
	mov	$SZ*5($ctx),$F
	mov	$SZ*6($ctx),$G
	mov	$SZ*7($ctx),$H
	jmp	.Lloop

.align	16
.Lloop:
	mov	$B,$a3
	lea	$TABLE(%rip),$Tbl
	xor	$C,$a3			# magic
___
	for($i=0;$i<16;$i++) {
		$code.="	mov	$SZ*$i($inp),$T1\n";
		$code.="	mov	@ROT[4],$a0\n";
		$code.="	mov	@ROT[0],$a1\n";
		$code.="	bswap	$T1\n";
		&ROUND_00_15($i,@ROT);
		unshift(@ROT,pop(@ROT));
	}
$code.=<<___;
	jmp	.Lrounds_16_xx
.align	16
.Lrounds_16_xx:
___
	for(;$i<32;$i++) {
		&ROUND_16_XX($i,@ROT);
		unshift(@ROT,pop(@ROT));
	}

$code.=<<___;
	cmpb	\$0,`$SZ-1`($Tbl)
	jnz	.Lrounds_16_xx

	mov	$_ctx,$ctx
	add	$a1,$A			# modulo-scheduled h+=Sigma0(a)
	lea	16*$SZ($inp),$inp

	add	$SZ*0($ctx),$A
	add	$SZ*1($ctx),$B
	add	$SZ*2($ctx),$C
	add	$SZ*3($ctx),$D
	add	$SZ*4($ctx),$E
	add	$SZ*5($ctx),$F
	add	$SZ*6($ctx),$G
	add	$SZ*7($ctx),$H

	cmp	$_end,$inp

	mov	$A,$SZ*0($ctx)
	mov	$B,$SZ*1($ctx)
	mov	$C,$SZ*2($ctx)
	mov	$D,$SZ*3($ctx)
	mov	$E,$SZ*4($ctx)
	mov	$F,$SZ*5($ctx)
	mov	$G,$SZ*6($ctx)
	mov	$H,$SZ*7($ctx)
	jb	.Lloop

	mov	$_rsp,%rsi
.cfi_def_cfa	%rsi,8
	mov	-48(%rsi),%r15
.cfi_restore	%r15
	mov	-40(%rsi),%r14
.cfi_restore	%r14
	mov	-32(%rsi),%r13
.cfi_restore	%r13
	mov	-24(%rsi),%r12
.cfi_restore	%r12
	mov	-16(%rsi),%rbp
.cfi_restore	%rbp
	mov	-8(%rsi),%rbx
.cfi_restore	%rbx
	lea	(%rsi),%rsp
.cfi_def_cfa_register	%rsp
.Lepilogue:
	ret
.cfi_endproc
.size	$func,.-$func
___

if ($SZ==4) {
$code.=<<___;
.section .rodata
.align	64
.type	$TABLE,\@object
$TABLE:
	.long	0x428a2f98,0x71374491,0xb5c0fbcf,0xe9b5dba5
	.long	0x428a2f98,0x71374491,0xb5c0fbcf,0xe9b5dba5
	.long	0x3956c25b,0x59f111f1,0x923f82a4,0xab1c5ed5
	.long	0x3956c25b,0x59f111f1,0x923f82a4,0xab1c5ed5
	.long	0xd807aa98,0x12835b01,0x243185be,0x550c7dc3
	.long	0xd807aa98,0x12835b01,0x243185be,0x550c7dc3
	.long	0x72be5d74,0x80deb1fe,0x9bdc06a7,0xc19bf174
	.long	0x72be5d74,0x80deb1fe,0x9bdc06a7,0xc19bf174
	.long	0xe49b69c1,0xefbe4786,0x0fc19dc6,0x240ca1cc
	.long	0xe49b69c1,0xefbe4786,0x0fc19dc6,0x240ca1cc
	.long	0x2de92c6f,0x4a7484aa,0x5cb0a9dc,0x76f988da
	.long	0x2de92c6f,0x4a7484aa,0x5cb0a9dc,0x76f988da
	.long	0x983e5152,0xa831c66d,0xb00327c8,0xbf597fc7
	.long	0x983e5152,0xa831c66d,0xb00327c8,0xbf597fc7
	.long	0xc6e00bf3,0xd5a79147,0x06ca6351,0x14292967
	.long	0xc6e00bf3,0xd5a79147,0x06ca6351,0x14292967
	.long	0x27b70a85,0x2e1b2138,0x4d2c6dfc,0x53380d13
	.long	0x27b70a85,0x2e1b2138,0x4d2c6dfc,0x53380d13
	.long	0x650a7354,0x766a0abb,0x81c2c92e,0x92722c85
	.long	0x650a7354,0x766a0abb,0x81c2c92e,0x92722c85
	.long	0xa2bfe8a1,0xa81a664b,0xc24b8b70,0xc76c51a3
	.long	0xa2bfe8a1,0xa81a664b,0xc24b8b70,0xc76c51a3
	.long	0xd192e819,0xd6990624,0xf40e3585,0x106aa070
	.long	0xd192e819,0xd6990624,0xf40e3585,0x106aa070
	.long	0x19a4c116,0x1e376c08,0x2748774c,0x34b0bcb5
	.long	0x19a4c116,0x1e376c08,0x2748774c,0x34b0bcb5
	.long	0x391c0cb3,0x4ed8aa4a,0x5b9cca4f,0x682e6ff3
	.long	0x391c0cb3,0x4ed8aa4a,0x5b9cca4f,0x682e6ff3
	.long	0x748f82ee,0x78a5636f,0x84c87814,0x8cc70208
	.long	0x748f82ee,0x78a5636f,0x84c87814,0x8cc70208
	.long	0x90befffa,0xa4506ceb,0xbef9a3f7,0xc67178f2
	.long	0x90befffa,0xa4506ceb,0xbef9a3f7,0xc67178f2

	.long	0x00010203,0x04050607,0x08090a0b,0x0c0d0e0f
	.long	0x00010203,0x04050607,0x08090a0b,0x0c0d0e0f
	.long	0x03020100,0x0b0a0908,0xffffffff,0xffffffff
	.long	0x03020100,0x0b0a0908,0xffffffff,0xffffffff
	.long	0xffffffff,0xffffffff,0x03020100,0x0b0a0908
	.long	0xffffffff,0xffffffff,0x03020100,0x0b0a0908
	.asciz	"SHA256 block transform for x86_64, CRYPTOGAMS by <appro\@openssl.org>"
.text
___
} else {
$code.=<<___;
.section .rodata
.align	64
.type	$TABLE,\@object
$TABLE:
	.quad	0x428a2f98d728ae22,0x7137449123ef65cd
	.quad	0x428a2f98d728ae22,0x7137449123ef65cd
	.quad	0xb5c0fbcfec4d3b2f,0xe9b5dba58189dbbc
	.quad	0xb5c0fbcfec4d3b2f,0xe9b5dba58189dbbc
	.quad	0x3956c25bf348b538,0x59f111f1b605d019
	.quad	0x3956c25bf348b538,0x59f111f1b605d019
	.quad	0x923f82a4af194f9b,0xab1c5ed5da6d8118
	.quad	0x923f82a4af194f9b,0xab1c5ed5da6d8118
	.quad	0xd807aa98a3030242,0x12835b0145706fbe
	.quad	0xd807aa98a3030242,0x12835b0145706fbe
	.quad	0x243185be4ee4b28c,0x550c7dc3d5ffb4e2
	.quad	0x243185be4ee4b28c,0x550c7dc3d5ffb4e2
	.quad	0x72be5d74f27b896f,0x80deb1fe3b1696b1
	.quad	0x72be5d74f27b896f,0x80deb1fe3b1696b1
	.quad	0x9bdc06a725c71235,0xc19bf174cf692694
	.quad	0x9bdc06a725c71235,0xc19bf174cf692694
	.quad	0xe49b69c19ef14ad2,0xefbe4786384f25e3
	.quad	0xe49b69c19ef14ad2,0xefbe4786384f25e3
	.quad	0x0fc19dc68b8cd5b5,0x240ca1cc77ac9c65
	.quad	0x0fc19dc68b8cd5b5,0x240ca1cc77ac9c65
	.quad	0x2de92c6f592b0275,0x4a7484aa6ea6e483
	.quad	0x2de92c6f592b0275,0x4a7484aa6ea6e483
	.quad	0x5cb0a9dcbd41fbd4,0x76f988da831153b5
	.quad	0x5cb0a9dcbd41fbd4,0x76f988da831153b5
	.quad	0x983e5152ee66dfab,0xa831c66d2db43210
	.quad	0x983e5152ee66dfab,0xa831c66d2db43210
	.quad	0xb00327c898fb213f,0xbf597fc7beef0ee4
	.quad	0xb00327c898fb213f,0xbf597fc7beef0ee4
	.quad	0xc6e00bf33da88fc2,0xd5a79147930aa725
	.quad	0xc6e00bf33da88fc2,0xd5a79147930aa725
	.quad	0x06ca6351e003826f,0x142929670a0e6e70
	.quad	0x06ca6351e003826f,0x142929670a0e6e70
	.quad	0x27b70a8546d22ffc,0x2e1b21385c26c926
	.quad	0x27b70a8546d22ffc,0x2e1b21385c26c926
	.quad	0x4d2c6dfc5ac42aed,0x53380d139d95b3df
	.quad	0x4d2c6dfc5ac42aed,0x53380d139d95b3df
	.quad	0x650a73548baf63de,0x766a0abb3c77b2a8
	.quad	0x650a73548baf63de,0x766a0abb3c77b2a8
	.quad	0x81c2c92e47edaee6,0x92722c851482353b
	.quad	0x81c2c92e47edaee6,0x92722c851482353b
	.quad	0xa2bfe8a14cf10364,0xa81a664bbc423001
	.quad	0xa2bfe8a14cf10364,0xa81a664bbc423001
	.quad	0xc24b8b70d0f89791,0xc76c51a30654be30
	.quad	0xc24b8b70d0f89791,0xc76c51a30654be30
	.quad	0xd192e819d6ef5218,0xd69906245565a910
	.quad	0xd192e819d6ef5218,0xd69906245565a910
	.quad	0xf40e35855771202a,0x106aa07032bbd1b8
	.quad	0xf40e35855771202a,0x106aa07032bbd1b8
	.quad	0x19a4c116b8d2d0c8,0x1e376c085141ab53
	.quad	0x19a4c116b8d2d0c8,0x1e376c085141ab53
	.quad	0x2748774cdf8eeb99,0x34b0bcb5e19b48a8
	.quad	0x2748774cdf8eeb99,0x34b0bcb5e19b48a8
	.quad	0x391c0cb3c5c95a63,0x4ed8aa4ae3418acb
	.quad	0x391c0cb3c5c95a63,0x4ed8aa4ae3418acb
	.quad	0x5b9cca4f7763e373,0x682e6ff3d6b2b8a3
	.quad	0x5b9cca4f7763e373,0x682e6ff3d6b2b8a3
	.quad	0x748f82ee5defb2fc,0x78a5636f43172f60
	.quad	0x748f82ee5defb2fc,0x78a5636f43172f60
	.quad	0x84c87814a1f0ab72,0x8cc702081a6439ec
	.quad	0x84c87814a1f0ab72,0x8cc702081a6439ec
	.quad	0x90befffa23631e28,0xa4506cebde82bde9
	.quad	0x90befffa23631e28,0xa4506cebde82bde9
	.quad	0xbef9a3f7b2c67915,0xc67178f2e372532b
	.quad	0xbef9a3f7b2c67915,0xc67178f2e372532b
	.quad	0xca273eceea26619c,0xd186b8c721c0c207
	.quad	0xca273eceea26619c,0xd186b8c721c0c207
	.quad	0xeada7dd6cde0eb1e,0xf57d4f7fee6ed178
	.quad	0xeada7dd6cde0eb1e,0xf57d4f7fee6ed178
	.quad	0x06f067aa72176fba,0x0a637dc5a2c898a6
	.quad	0x06f067aa72176fba,0x0a637dc5a2c898a6
	.quad	0x113f9804bef90dae,0x1b710b35131c471b
	.quad	0x113f9804bef90dae,0x1b710b35131c471b
	.quad	0x28db77f523047d84,0x32caab7b40c72493
	.quad	0x28db77f523047d84,0x32caab7b40c72493
	.quad	0x3c9ebe0a15c9bebc,0x431d67c49c100d4c
	.quad	0x3c9ebe0a15c9bebc,0x431d67c49c100d4c
	.quad	0x4cc5d4becb3e42b6,0x597f299cfc657e2a
	.quad	0x4cc5d4becb3e42b6,0x597f299cfc657e2a
	.quad	0x5fcb6fab3ad6faec,0x6c44198c4a475817
	.quad	0x5fcb6fab3ad6faec,0x6c44198c4a475817

	.quad	0x0001020304050607,0x08090a0b0c0d0e0f
	.quad	0x0001020304050607,0x08090a0b0c0d0e0f
	.asciz	"SHA512 block transform for x86_64, CRYPTOGAMS by <appro\@openssl.org>"
.text
___
}

######################################################################
# SIMD code paths
#
if ($SZ==4 && $shaext) {{{
######################################################################
# Intel SHA Extensions implementation of SHA256 update function.
#
my ($ctx,$inp,$num,$Tbl)=("%rdi","%rsi","%rdx","%rcx");

my ($Wi,$ABEF,$CDGH,$TMP,$BSWAP,$ABEF_SAVE,$CDGH_SAVE)=map("%xmm$_",(0..2,7..10));
my @MSG=map("%xmm$_",(3..6));

$code.=<<___;
.type	sha256_block_data_order_shaext,\@function,3
.align	64
sha256_block_data_order_shaext:
.cfi_startproc
.Lshaext_shortcut:
___
$code.=<<___ if ($win64);
	lea	`-8-5*16`(%rsp),%rsp
	movaps	%xmm6,-8-5*16(%rax)
	movaps	%xmm7,-8-4*16(%rax)
	movaps	%xmm8,-8-3*16(%rax)
	movaps	%xmm9,-8-2*16(%rax)
	movaps	%xmm10,-8-1*16(%rax)
.Lprologue_shaext:
___
$code.=<<___;
	lea		K256+0x80(%rip),$Tbl
	movdqu		($ctx),$ABEF		# DCBA
	movdqu		16($ctx),$CDGH		# HGFE
	movdqa		0x200-0x80($Tbl),$TMP	# byte swap mask

	pshufd		\$0x1b,$ABEF,$Wi	# ABCD
	pshufd		\$0xb1,$ABEF,$ABEF	# CDAB
	pshufd		\$0x1b,$CDGH,$CDGH	# EFGH
	movdqa		$TMP,$BSWAP		# offload
	palignr		\$8,$CDGH,$ABEF		# ABEF
	punpcklqdq	$Wi,$CDGH		# CDGH
	jmp		.Loop_shaext

.align	16
.Loop_shaext:
	movdqu		($inp),@MSG[0]
	movdqu		0x10($inp),@MSG[1]
	movdqu		0x20($inp),@MSG[2]
	pshufb		$TMP,@MSG[0]
	movdqu		0x30($inp),@MSG[3]

	movdqa		0*32-0x80($Tbl),$Wi
	paddd		@MSG[0],$Wi
	pshufb		$TMP,@MSG[1]
	movdqa		$CDGH,$CDGH_SAVE	# offload
	sha256rnds2	$ABEF,$CDGH		# 0-3
	pshufd		\$0x0e,$Wi,$Wi
	nop
	movdqa		$ABEF,$ABEF_SAVE	# offload
	sha256rnds2	$CDGH,$ABEF

	movdqa		1*32-0x80($Tbl),$Wi
	paddd		@MSG[1],$Wi
	pshufb		$TMP,@MSG[2]
	sha256rnds2	$ABEF,$CDGH		# 4-7
	pshufd		\$0x0e,$Wi,$Wi
	lea		0x40($inp),$inp
	sha256msg1	@MSG[1],@MSG[0]
	sha256rnds2	$CDGH,$ABEF

	movdqa		2*32-0x80($Tbl),$Wi
	paddd		@MSG[2],$Wi
	pshufb		$TMP,@MSG[3]
	sha256rnds2	$ABEF,$CDGH		# 8-11
	pshufd		\$0x0e,$Wi,$Wi
	movdqa		@MSG[3],$TMP
	palignr		\$4,@MSG[2],$TMP
	nop
	paddd		$TMP,@MSG[0]
	sha256msg1	@MSG[2],@MSG[1]
	sha256rnds2	$CDGH,$ABEF

	movdqa		3*32-0x80($Tbl),$Wi
	paddd		@MSG[3],$Wi
	sha256msg2	@MSG[3],@MSG[0]
	sha256rnds2	$ABEF,$CDGH		# 12-15
	pshufd		\$0x0e,$Wi,$Wi
	movdqa		@MSG[0],$TMP
	palignr		\$4,@MSG[3],$TMP
	nop
	paddd		$TMP,@MSG[1]
	sha256msg1	@MSG[3],@MSG[2]
	sha256rnds2	$CDGH,$ABEF
___
for($i=4;$i<16-3;$i++) {
$code.=<<___;
	movdqa		$i*32-0x80($Tbl),$Wi
	paddd		@MSG[0],$Wi
	sha256msg2	@MSG[0],@MSG[1]
	sha256rnds2	$ABEF,$CDGH		# 16-19...
	pshufd		\$0x0e,$Wi,$Wi
	movdqa		@MSG[1],$TMP
	palignr		\$4,@MSG[0],$TMP
	nop
	paddd		$TMP,@MSG[2]
	sha256msg1	@MSG[0],@MSG[3]
	sha256rnds2	$CDGH,$ABEF
___
	push(@MSG,shift(@MSG));
}
$code.=<<___;
	movdqa		13*32-0x80($Tbl),$Wi
	paddd		@MSG[0],$Wi
	sha256msg2	@MSG[0],@MSG[1]
	sha256rnds2	$ABEF,$CDGH		# 52-55
	pshufd		\$0x0e,$Wi,$Wi
	movdqa		@MSG[1],$TMP
	palignr		\$4,@MSG[0],$TMP
	sha256rnds2	$CDGH,$ABEF
	paddd		$TMP,@MSG[2]

	movdqa		14*32-0x80($Tbl),$Wi
	paddd		@MSG[1],$Wi
	sha256rnds2	$ABEF,$CDGH		# 56-59
	pshufd		\$0x0e,$Wi,$Wi
	sha256msg2	@MSG[1],@MSG[2]
	movdqa		$BSWAP,$TMP
	sha256rnds2	$CDGH,$ABEF

	movdqa		15*32-0x80($Tbl),$Wi
	paddd		@MSG[2],$Wi
	nop
	sha256rnds2	$ABEF,$CDGH		# 60-63
	pshufd		\$0x0e,$Wi,$Wi
	dec		$num
	nop
	sha256rnds2	$CDGH,$ABEF

	paddd		$CDGH_SAVE,$CDGH
	paddd		$ABEF_SAVE,$ABEF
	jnz		.Loop_shaext

	pshufd		\$0xb1,$CDGH,$CDGH	# DCHG
	pshufd		\$0x1b,$ABEF,$TMP	# FEBA
	pshufd		\$0xb1,$ABEF,$ABEF	# BAFE
	punpckhqdq	$CDGH,$ABEF		# DCBA
	palignr		\$8,$TMP,$CDGH		# HGFE

	movdqu	$ABEF,($ctx)
	movdqu	$CDGH,16($ctx)
___
$code.=<<___ if ($win64);
	movaps	-8-5*16(%rax),%xmm6
	movaps	-8-4*16(%rax),%xmm7
	movaps	-8-3*16(%rax),%xmm8
	movaps	-8-2*16(%rax),%xmm9
	movaps	-8-1*16(%rax),%xmm10
	mov	%rax,%rsp
.Lepilogue_shaext:
___
$code.=<<___;
	ret
.cfi_endproc
.size	sha256_block_data_order_shaext,.-sha256_block_data_order_shaext
___
}}}
{{{

my $a4=$T1;
my ($a,$b,$c,$d,$e,$f,$g,$h);

sub AUTOLOAD()		# thunk [simplified] 32-bit style perlasm
{ my $opcode = $AUTOLOAD; $opcode =~ s/.*:://;
  my $arg = pop;
    $arg = "\$$arg" if ($arg*1 eq $arg);
    $code .= "\t$opcode\t".join(',',$arg,reverse @_)."\n";
}

sub body_00_15 () {
	(
	'($a,$b,$c,$d,$e,$f,$g,$h)=@ROT;'.

	'&ror	($a0,$Sigma1[2]-$Sigma1[1])',
	'&mov	($a,$a1)',
	'&mov	($a4,$f)',

	'&ror	($a1,$Sigma0[2]-$Sigma0[1])',
	'&xor	($a0,$e)',
	'&xor	($a4,$g)',			# f^g

	'&ror	($a0,$Sigma1[1]-$Sigma1[0])',
	'&xor	($a1,$a)',
	'&and	($a4,$e)',			# (f^g)&e

	'&xor	($a0,$e)',
	'&add	($h,$SZ*($i&15)."(%rsp)")',	# h+=X[i]+K[i]
	'&mov	($a2,$a)',

	'&xor	($a4,$g)',			# Ch(e,f,g)=((f^g)&e)^g
	'&ror	($a1,$Sigma0[1]-$Sigma0[0])',
	'&xor	($a2,$b)',			# a^b, b^c in next round

	'&add	($h,$a4)',			# h+=Ch(e,f,g)
	'&ror	($a0,$Sigma1[0])',		# Sigma1(e)
	'&and	($a3,$a2)',			# (b^c)&(a^b)

	'&xor	($a1,$a)',
	'&add	($h,$a0)',			# h+=Sigma1(e)
	'&xor	($a3,$b)',			# Maj(a,b,c)=Ch(a^b,c,b)

	'&ror	($a1,$Sigma0[0])',		# Sigma0(a)
	'&add	($d,$h)',			# d+=h
	'&add	($h,$a3)',			# h+=Maj(a,b,c)

	'&mov	($a0,$d)',
	'&add	($a1,$h);'.			# h+=Sigma0(a)
	'($a2,$a3) = ($a3,$a2); unshift(@ROT,pop(@ROT)); $i++;'
	);
}

######################################################################
# SSSE3 code path
#
if ($SZ==4) {	# SHA256 only
my @X = map("%xmm$_",(0..3));
my ($t0,$t1,$t2,$t3, $t4,$t5) = map("%xmm$_",(4..9));

$code.=<<___;
.type	${func}_ssse3,\@function,3
.align	64
${func}_ssse3:
.cfi_startproc
.Lssse3_shortcut:
	mov	%rsp,%rax		# copy %rsp
.cfi_def_cfa_register	%rax
	push	%rbx
.cfi_push	%rbx
	push	%rbp
.cfi_push	%rbp
	push	%r12
.cfi_push	%r12
	push	%r13
.cfi_push	%r13
	push	%r14
.cfi_push	%r14
	push	%r15
.cfi_push	%r15
	shl	\$4,%rdx		# num*16
	sub	\$`$framesz+$win64*16*4`,%rsp
	lea	($inp,%rdx,$SZ),%rdx	# inp+num*16*$SZ
	and	\$-64,%rsp		# align stack frame
	mov	$ctx,$_ctx		# save ctx, 1st arg
	mov	$inp,$_inp		# save inp, 2nd arh
	mov	%rdx,$_end		# save end pointer, "3rd" arg
	mov	%rax,$_rsp		# save copy of %rsp
.cfi_cfa_expression	$_rsp,deref,+8
___
$code.=<<___ if ($win64);
	movaps	%xmm6,16*$SZ+32(%rsp)
	movaps	%xmm7,16*$SZ+48(%rsp)
	movaps	%xmm8,16*$SZ+64(%rsp)
	movaps	%xmm9,16*$SZ+80(%rsp)
___
$code.=<<___;
.Lprologue_ssse3:

	mov	$SZ*0($ctx),$A
	mov	$SZ*1($ctx),$B
	mov	$SZ*2($ctx),$C
	mov	$SZ*3($ctx),$D
	mov	$SZ*4($ctx),$E
	mov	$SZ*5($ctx),$F
	mov	$SZ*6($ctx),$G
	mov	$SZ*7($ctx),$H
___

$code.=<<___;
	#movdqa	$TABLE+`$SZ*2*$rounds`+32(%rip),$t4
	#movdqa	$TABLE+`$SZ*2*$rounds`+64(%rip),$t5
	jmp	.Lloop_ssse3
.align	16
.Lloop_ssse3:
	movdqa	$TABLE+`$SZ*2*$rounds`(%rip),$t3
	movdqu	0x00($inp),@X[0]
	movdqu	0x10($inp),@X[1]
	movdqu	0x20($inp),@X[2]
	pshufb	$t3,@X[0]
	movdqu	0x30($inp),@X[3]
	lea	$TABLE(%rip),$Tbl
	pshufb	$t3,@X[1]
	movdqa	0x00($Tbl),$t0
	movdqa	0x20($Tbl),$t1
	pshufb	$t3,@X[2]
	paddd	@X[0],$t0
	movdqa	0x40($Tbl),$t2
	pshufb	$t3,@X[3]
	movdqa	0x60($Tbl),$t3
	paddd	@X[1],$t1
	paddd	@X[2],$t2
	paddd	@X[3],$t3
	movdqa	$t0,0x00(%rsp)
	mov	$A,$a1
	movdqa	$t1,0x10(%rsp)
	mov	$B,$a3
	movdqa	$t2,0x20(%rsp)
	xor	$C,$a3			# magic
	movdqa	$t3,0x30(%rsp)
	mov	$E,$a0
	jmp	.Lssse3_00_47

.align	16
.Lssse3_00_47:
	sub	\$`-16*2*$SZ`,$Tbl	# size optimization
___
sub Xupdate_256_SSSE3 () {
	(
	'&movdqa	($t0,@X[1]);',
	'&movdqa	($t3,@X[3])',
	'&palignr	($t0,@X[0],$SZ)',	# X[1..4]
	 '&palignr	($t3,@X[2],$SZ);',	# X[9..12]
	'&movdqa	($t1,$t0)',
	'&movdqa	($t2,$t0);',
	'&psrld		($t0,$sigma0[2])',
	 '&paddd	(@X[0],$t3);',		# X[0..3] += X[9..12]
	'&psrld		($t2,$sigma0[0])',
	 '&pshufd	($t3,@X[3],0b11111010)',# X[14..15]
	'&pslld		($t1,8*$SZ-$sigma0[1]);'.
	'&pxor		($t0,$t2)',
	'&psrld		($t2,$sigma0[1]-$sigma0[0]);'.
	'&pxor		($t0,$t1)',
	'&pslld		($t1,$sigma0[1]-$sigma0[0]);'.
	'&pxor		($t0,$t2);',
	 '&movdqa	($t2,$t3)',
	'&pxor		($t0,$t1);',		# sigma0(X[1..4])
	 '&psrld	($t3,$sigma1[2])',
	'&paddd		(@X[0],$t0);',		# X[0..3] += sigma0(X[1..4])
	 '&psrlq	($t2,$sigma1[0])',
	 '&pxor		($t3,$t2);',
	 '&psrlq	($t2,$sigma1[1]-$sigma1[0])',
	 '&pxor		($t3,$t2)',
	 '&pshufb	($t3,$t4)',		# sigma1(X[14..15])
	'&paddd		(@X[0],$t3)',		# X[0..1] += sigma1(X[14..15])
	 '&pshufd	($t3,@X[0],0b01010000)',# X[16..17]
	 '&movdqa	($t2,$t3);',
	 '&psrld	($t3,$sigma1[2])',
	 '&psrlq	($t2,$sigma1[0])',
	 '&pxor		($t3,$t2);',
	 '&psrlq	($t2,$sigma1[1]-$sigma1[0])',
	 '&pxor		($t3,$t2);',
	'&movdqa	($t2,16*2*$j."($Tbl)")',
	 '&pshufb	($t3,$t5)',
	'&paddd		(@X[0],$t3)'		# X[2..3] += sigma1(X[16..17])
	);
}

sub SSSE3_256_00_47 () {
my $j = shift;
my $body = shift;
my @X = @_;
my @insns = (&$body,&$body,&$body,&$body);	# 104 instructions

    if (0) {
	foreach (Xupdate_256_SSSE3()) {		# 36 instructions
	    eval;
	    eval(shift(@insns));
	    eval(shift(@insns));
	    eval(shift(@insns));
	}
    } else {			# squeeze extra 4% on Westmere and 19% on Atom
	  eval(shift(@insns));	#@
	&movdqa		($t0,@X[1]);
	  eval(shift(@insns));
	  eval(shift(@insns));
	&movdqa		($t3,@X[3]);
	  eval(shift(@insns));	#@
	  eval(shift(@insns));
	  eval(shift(@insns));
	  eval(shift(@insns));	#@
	  eval(shift(@insns));
	&palignr	($t0,@X[0],$SZ);	# X[1..4]
	  eval(shift(@insns));
	  eval(shift(@insns));
	 &palignr	($t3,@X[2],$SZ);	# X[9..12]
	  eval(shift(@insns));
	  eval(shift(@insns));
	  eval(shift(@insns));
	  eval(shift(@insns));	#@
	&movdqa		($t1,$t0);
	  eval(shift(@insns));
	  eval(shift(@insns));
	&movdqa		($t2,$t0);
	  eval(shift(@insns));	#@
	  eval(shift(@insns));
	&psrld		($t0,$sigma0[2]);
	  eval(shift(@insns));
	  eval(shift(@insns));
	  eval(shift(@insns));
	 &paddd		(@X[0],$t3);		# X[0..3] += X[9..12]
	  eval(shift(@insns));	#@
	  eval(shift(@insns));
	&psrld		($t2,$sigma0[0]);
	  eval(shift(@insns));
	  eval(shift(@insns));
	 &pshufd	($t3,@X[3],0b11111010);	# X[4..15]
	  eval(shift(@insns));
	  eval(shift(@insns));	#@
	&pslld		($t1,8*$SZ-$sigma0[1]);
	  eval(shift(@insns));
	  eval(shift(@insns));
	&pxor		($t0,$t2);
	  eval(shift(@insns));	#@
	  eval(shift(@insns));
	  eval(shift(@insns));
	  eval(shift(@insns));	#@
	&psrld		($t2,$sigma0[1]-$sigma0[0]);
	  eval(shift(@insns));
	&pxor		($t0,$t1);
	  eval(shift(@insns));
	  eval(shift(@insns));
	&pslld		($t1,$sigma0[1]-$sigma0[0]);
	  eval(shift(@insns));
	  eval(shift(@insns));
	&pxor		($t0,$t2);
	  eval(shift(@insns));
	  eval(shift(@insns));	#@
	 &movdqa	($t2,$t3);
	  eval(shift(@insns));
	  eval(shift(@insns));
	&pxor		($t0,$t1);		# sigma0(X[1..4])
	  eval(shift(@insns));	#@
	  eval(shift(@insns));
	  eval(shift(@insns));
	 &psrld		($t3,$sigma1[2]);
	  eval(shift(@insns));
	  eval(shift(@insns));
	&paddd		(@X[0],$t0);		# X[0..3] += sigma0(X[1..4])
	  eval(shift(@insns));	#@
	  eval(shift(@insns));
	 &psrlq		($t2,$sigma1[0]);
	  eval(shift(@insns));
	  eval(shift(@insns));
	  eval(shift(@insns));
	 &pxor		($t3,$t2);
	  eval(shift(@insns));	#@
	  eval(shift(@insns));
	  eval(shift(@insns));
	  eval(shift(@insns));	#@
	 &psrlq		($t2,$sigma1[1]-$sigma1[0]);
	  eval(shift(@insns));
	  eval(shift(@insns));
	 &pxor		($t3,$t2);
	  eval(shift(@insns));	#@
	  eval(shift(@insns));
	  eval(shift(@insns));
	 #&pshufb	($t3,$t4);		# sigma1(X[14..15])
	 &pshufd	($t3,$t3,0b10000000);
	  eval(shift(@insns));
	  eval(shift(@insns));
	  eval(shift(@insns));
	 &psrldq	($t3,8);
	  eval(shift(@insns));
	  eval(shift(@insns));	#@
	  eval(shift(@insns));
	  eval(shift(@insns));
	  eval(shift(@insns));	#@
	&paddd		(@X[0],$t3);		# X[0..1] += sigma1(X[14..15])
	  eval(shift(@insns));
	  eval(shift(@insns));
	  eval(shift(@insns));
	 &pshufd	($t3,@X[0],0b01010000);	# X[16..17]
	  eval(shift(@insns));
	  eval(shift(@insns));	#@
	  eval(shift(@insns));
	 &movdqa	($t2,$t3);
	  eval(shift(@insns));
	  eval(shift(@insns));
	 &psrld		($t3,$sigma1[2]);
	  eval(shift(@insns));
	  eval(shift(@insns));	#@
	 &psrlq		($t2,$sigma1[0]);
	  eval(shift(@insns));
	  eval(shift(@insns));
	 &pxor		($t3,$t2);
	  eval(shift(@insns));	#@
	  eval(shift(@insns));
	  eval(shift(@insns));
	  eval(shift(@insns));	#@
	  eval(shift(@insns));
	 &psrlq		($t2,$sigma1[1]-$sigma1[0]);
	  eval(shift(@insns));
	  eval(shift(@insns));
	  eval(shift(@insns));
	 &pxor		($t3,$t2);
	  eval(shift(@insns));
	  eval(shift(@insns));
	  eval(shift(@insns));	#@
	 #&pshufb	($t3,$t5);
	 &pshufd	($t3,$t3,0b00001000);
	  eval(shift(@insns));
	  eval(shift(@insns));
	&movdqa		($t2,16*2*$j."($Tbl)");
	  eval(shift(@insns));	#@
	  eval(shift(@insns));
	 &pslldq	($t3,8);
	  eval(shift(@insns));
	  eval(shift(@insns));
	  eval(shift(@insns));
	&paddd		(@X[0],$t3);		# X[2..3] += sigma1(X[16..17])
	  eval(shift(@insns));	#@
	  eval(shift(@insns));
	  eval(shift(@insns));
    }
	&paddd		($t2,@X[0]);
	  foreach (@insns) { eval; }		# remaining instructions
	&movdqa		(16*$j."(%rsp)",$t2);
}

    for ($i=0,$j=0; $j<4; $j++) {
	&SSSE3_256_00_47($j,\&body_00_15,@X);
	push(@X,shift(@X));			# rotate(@X)
    }
	&cmpb	($SZ-1+16*2*$SZ."($Tbl)",0);
	&jne	(".Lssse3_00_47");

    for ($i=0; $i<16; ) {
	foreach(body_00_15()) { eval; }
    }
$code.=<<___;
	mov	$_ctx,$ctx
	mov	$a1,$A

	add	$SZ*0($ctx),$A
	lea	16*$SZ($inp),$inp
	add	$SZ*1($ctx),$B
	add	$SZ*2($ctx),$C
	add	$SZ*3($ctx),$D
	add	$SZ*4($ctx),$E
	add	$SZ*5($ctx),$F
	add	$SZ*6($ctx),$G
	add	$SZ*7($ctx),$H

	cmp	$_end,$inp

	mov	$A,$SZ*0($ctx)
	mov	$B,$SZ*1($ctx)
	mov	$C,$SZ*2($ctx)
	mov	$D,$SZ*3($ctx)
	mov	$E,$SZ*4($ctx)
	mov	$F,$SZ*5($ctx)
	mov	$G,$SZ*6($ctx)
	mov	$H,$SZ*7($ctx)
	jb	.Lloop_ssse3

	mov	$_rsp,%rsi
.cfi_def_cfa	%rsi,8
___
$code.=<<___ if ($win64);
	movaps	16*$SZ+32(%rsp),%xmm6
	movaps	16*$SZ+48(%rsp),%xmm7
	movaps	16*$SZ+64(%rsp),%xmm8
	movaps	16*$SZ+80(%rsp),%xmm9
___
$code.=<<___;
	mov	-48(%rsi),%r15
.cfi_restore	%r15
	mov	-40(%rsi),%r14
.cfi_restore	%r14
	mov	-32(%rsi),%r13
.cfi_restore	%r13
	mov	-24(%rsi),%r12
.cfi_restore	%r12
	mov	-16(%rsi),%rbp
.cfi_restore	%rbp
	mov	-8(%rsi),%rbx
.cfi_restore	%rbx
	lea	(%rsi),%rsp
.cfi_def_cfa_register	%rsp
.Lepilogue_ssse3:
	ret
.cfi_endproc
.size	${func}_ssse3,.-${func}_ssse3
___
}

if ($avx) {{
######################################################################
# AVX+shrd code path
#
local *ror = sub { &shrd(@_[0],@_) };

$code.=<<___;
.type	${func}_avx,\@function,3
.align	64
${func}_avx:
.cfi_startproc
.Lavx_shortcut:
	mov	%rsp,%rax		# copy %rsp
.cfi_def_cfa_register	%rax
	push	%rbx
.cfi_push	%rbx
	push	%rbp
.cfi_push	%rbp
	push	%r12
.cfi_push	%r12
	push	%r13
.cfi_push	%r13
	push	%r14
.cfi_push	%r14
	push	%r15
.cfi_push	%r15
	shl	\$4,%rdx		# num*16
	sub	\$`$framesz+$win64*16*($SZ==4?4:6)`,%rsp
	lea	($inp,%rdx,$SZ),%rdx	# inp+num*16*$SZ
	and	\$-64,%rsp		# align stack frame
	mov	$ctx,$_ctx		# save ctx, 1st arg
	mov	$inp,$_inp		# save inp, 2nd arh
	mov	%rdx,$_end		# save end pointer, "3rd" arg
	mov	%rax,$_rsp		# save copy of %rsp
.cfi_cfa_expression	$_rsp,deref,+8
___
$code.=<<___ if ($win64);
	movaps	%xmm6,16*$SZ+32(%rsp)
	movaps	%xmm7,16*$SZ+48(%rsp)
	movaps	%xmm8,16*$SZ+64(%rsp)
	movaps	%xmm9,16*$SZ+80(%rsp)
___
$code.=<<___ if ($win64 && $SZ>4);
	movaps	%xmm10,16*$SZ+96(%rsp)
	movaps	%xmm11,16*$SZ+112(%rsp)
___
$code.=<<___;
.Lprologue_avx:

	vzeroupper
	mov	$SZ*0($ctx),$A
	mov	$SZ*1($ctx),$B
	mov	$SZ*2($ctx),$C
	mov	$SZ*3($ctx),$D
	mov	$SZ*4($ctx),$E
	mov	$SZ*5($ctx),$F
	mov	$SZ*6($ctx),$G
	mov	$SZ*7($ctx),$H
___
					if ($SZ==4) {	# SHA256
    my @X = map("%xmm$_",(0..3));
    my ($t0,$t1,$t2,$t3, $t4,$t5) = map("%xmm$_",(4..9));

$code.=<<___;
	vmovdqa	$TABLE+`$SZ*2*$rounds`+32(%rip),$t4
	vmovdqa	$TABLE+`$SZ*2*$rounds`+64(%rip),$t5
	jmp	.Lloop_avx
.align	16
.Lloop_avx:
	vmovdqa	$TABLE+`$SZ*2*$rounds`(%rip),$t3
	vmovdqu	0x00($inp),@X[0]
	vmovdqu	0x10($inp),@X[1]
	vmovdqu	0x20($inp),@X[2]
	vmovdqu	0x30($inp),@X[3]
	vpshufb	$t3,@X[0],@X[0]
	lea	$TABLE(%rip),$Tbl
	vpshufb	$t3,@X[1],@X[1]
	vpshufb	$t3,@X[2],@X[2]
	vpaddd	0x00($Tbl),@X[0],$t0
	vpshufb	$t3,@X[3],@X[3]
	vpaddd	0x20($Tbl),@X[1],$t1
	vpaddd	0x40($Tbl),@X[2],$t2
	vpaddd	0x60($Tbl),@X[3],$t3
	vmovdqa	$t0,0x00(%rsp)
	mov	$A,$a1
	vmovdqa	$t1,0x10(%rsp)
	mov	$B,$a3
	vmovdqa	$t2,0x20(%rsp)
	xor	$C,$a3			# magic
	vmovdqa	$t3,0x30(%rsp)
	mov	$E,$a0
	jmp	.Lavx_00_47

.align	16
.Lavx_00_47:
	sub	\$`-16*2*$SZ`,$Tbl	# size optimization
___
sub Xupdate_256_AVX () {
	(
	'&vpalignr	($t0,@X[1],@X[0],$SZ)',	# X[1..4]
	 '&vpalignr	($t3,@X[3],@X[2],$SZ)',	# X[9..12]
	'&vpsrld	($t2,$t0,$sigma0[0]);',
	 '&vpaddd	(@X[0],@X[0],$t3)',	# X[0..3] += X[9..12]
	'&vpsrld	($t3,$t0,$sigma0[2])',
	'&vpslld	($t1,$t0,8*$SZ-$sigma0[1]);',
	'&vpxor		($t0,$t3,$t2)',
	 '&vpshufd	($t3,@X[3],0b11111010)',# X[14..15]
	'&vpsrld	($t2,$t2,$sigma0[1]-$sigma0[0]);',
	'&vpxor		($t0,$t0,$t1)',
	'&vpslld	($t1,$t1,$sigma0[1]-$sigma0[0]);',
	'&vpxor		($t0,$t0,$t2)',
	 '&vpsrld	($t2,$t3,$sigma1[2]);',
	'&vpxor		($t0,$t0,$t1)',		# sigma0(X[1..4])
	 '&vpsrlq	($t3,$t3,$sigma1[0]);',
	'&vpaddd	(@X[0],@X[0],$t0)',	# X[0..3] += sigma0(X[1..4])
	 '&vpxor	($t2,$t2,$t3);',
	 '&vpsrlq	($t3,$t3,$sigma1[1]-$sigma1[0])',
	 '&vpxor	($t2,$t2,$t3)',
	 '&vpshufb	($t2,$t2,$t4)',		# sigma1(X[14..15])
	'&vpaddd	(@X[0],@X[0],$t2)',	# X[0..1] += sigma1(X[14..15])
	 '&vpshufd	($t3,@X[0],0b01010000)',# X[16..17]
	 '&vpsrld	($t2,$t3,$sigma1[2])',
	 '&vpsrlq	($t3,$t3,$sigma1[0])',
	 '&vpxor	($t2,$t2,$t3);',
	 '&vpsrlq	($t3,$t3,$sigma1[1]-$sigma1[0])',
	 '&vpxor	($t2,$t2,$t3)',
	 '&vpshufb	($t2,$t2,$t5)',
	'&vpaddd	(@X[0],@X[0],$t2)'	# X[2..3] += sigma1(X[16..17])
	);
}

sub AVX_256_00_47 () {
my $j = shift;
my $body = shift;
my @X = @_;
my @insns = (&$body,&$body,&$body,&$body);	# 104 instructions

	foreach (Xupdate_256_AVX()) {		# 29 instructions
	    eval;
	    eval(shift(@insns));
	    eval(shift(@insns));
	    eval(shift(@insns));
	}
	&vpaddd		($t2,@X[0],16*2*$j."($Tbl)");
	  foreach (@insns) { eval; }		# remaining instructions
	&vmovdqa	(16*$j."(%rsp)",$t2);
}

    for ($i=0,$j=0; $j<4; $j++) {
	&AVX_256_00_47($j,\&body_00_15,@X);
	push(@X,shift(@X));			# rotate(@X)
    }
	&cmpb	($SZ-1+16*2*$SZ."($Tbl)",0);
	&jne	(".Lavx_00_47");

    for ($i=0; $i<16; ) {
	foreach(body_00_15()) { eval; }
    }

					} else {	# SHA512
    my @X = map("%xmm$_",(0..7));
    my ($t0,$t1,$t2,$t3) = map("%xmm$_",(8..11));

$code.=<<___;
	jmp	.Lloop_avx
.align	16
.Lloop_avx:
	vmovdqa	$TABLE+`$SZ*2*$rounds`(%rip),$t3
	vmovdqu	0x00($inp),@X[0]
	lea	$TABLE+0x80(%rip),$Tbl	# size optimization
	vmovdqu	0x10($inp),@X[1]
	vmovdqu	0x20($inp),@X[2]
	vpshufb	$t3,@X[0],@X[0]
	vmovdqu	0x30($inp),@X[3]
	vpshufb	$t3,@X[1],@X[1]
	vmovdqu	0x40($inp),@X[4]
	vpshufb	$t3,@X[2],@X[2]
	vmovdqu	0x50($inp),@X[5]
	vpshufb	$t3,@X[3],@X[3]
	vmovdqu	0x60($inp),@X[6]
	vpshufb	$t3,@X[4],@X[4]
	vmovdqu	0x70($inp),@X[7]
	vpshufb	$t3,@X[5],@X[5]
	vpaddq	-0x80($Tbl),@X[0],$t0
	vpshufb	$t3,@X[6],@X[6]
	vpaddq	-0x60($Tbl),@X[1],$t1
	vpshufb	$t3,@X[7],@X[7]
	vpaddq	-0x40($Tbl),@X[2],$t2
	vpaddq	-0x20($Tbl),@X[3],$t3
	vmovdqa	$t0,0x00(%rsp)
	vpaddq	0x00($Tbl),@X[4],$t0
	vmovdqa	$t1,0x10(%rsp)
	vpaddq	0x20($Tbl),@X[5],$t1
	vmovdqa	$t2,0x20(%rsp)
	vpaddq	0x40($Tbl),@X[6],$t2
	vmovdqa	$t3,0x30(%rsp)
	vpaddq	0x60($Tbl),@X[7],$t3
	vmovdqa	$t0,0x40(%rsp)
	mov	$A,$a1
	vmovdqa	$t1,0x50(%rsp)
	mov	$B,$a3
	vmovdqa	$t2,0x60(%rsp)
	xor	$C,$a3			# magic
	vmovdqa	$t3,0x70(%rsp)
	mov	$E,$a0
	jmp	.Lavx_00_47

.align	16
.Lavx_00_47:
	add	\$`16*2*$SZ`,$Tbl
___
sub Xupdate_512_AVX () {
	(
	'&vpalignr	($t0,@X[1],@X[0],$SZ)',	# X[1..2]
	 '&vpalignr	($t3,@X[5],@X[4],$SZ)',	# X[9..10]
	'&vpsrlq	($t2,$t0,$sigma0[0])',
	 '&vpaddq	(@X[0],@X[0],$t3);',	# X[0..1] += X[9..10]
	'&vpsrlq	($t3,$t0,$sigma0[2])',
	'&vpsllq	($t1,$t0,8*$SZ-$sigma0[1]);',
	 '&vpxor	($t0,$t3,$t2)',
	'&vpsrlq	($t2,$t2,$sigma0[1]-$sigma0[0]);',
	 '&vpxor	($t0,$t0,$t1)',
	'&vpsllq	($t1,$t1,$sigma0[1]-$sigma0[0]);',
	 '&vpxor	($t0,$t0,$t2)',
	 '&vpsrlq	($t3,@X[7],$sigma1[2]);',
	'&vpxor		($t0,$t0,$t1)',		# sigma0(X[1..2])
	 '&vpsllq	($t2,@X[7],8*$SZ-$sigma1[1]);',
	'&vpaddq	(@X[0],@X[0],$t0)',	# X[0..1] += sigma0(X[1..2])
	 '&vpsrlq	($t1,@X[7],$sigma1[0]);',
	 '&vpxor	($t3,$t3,$t2)',
	 '&vpsllq	($t2,$t2,$sigma1[1]-$sigma1[0]);',
	 '&vpxor	($t3,$t3,$t1)',
	 '&vpsrlq	($t1,$t1,$sigma1[1]-$sigma1[0]);',
	 '&vpxor	($t3,$t3,$t2)',
	 '&vpxor	($t3,$t3,$t1)',		# sigma1(X[14..15])
	'&vpaddq	(@X[0],@X[0],$t3)',	# X[0..1] += sigma1(X[14..15])
	);
}

sub AVX_512_00_47 () {
my $j = shift;
my $body = shift;
my @X = @_;
my @insns = (&$body,&$body);			# 52 instructions

	foreach (Xupdate_512_AVX()) {		# 23 instructions
	    eval;
	    eval(shift(@insns));
	    eval(shift(@insns));
	}
	&vpaddq		($t2,@X[0],16*2*$j-0x80."($Tbl)");
	  foreach (@insns) { eval; }		# remaining instructions
	&vmovdqa	(16*$j."(%rsp)",$t2);
}

    for ($i=0,$j=0; $j<8; $j++) {
	&AVX_512_00_47($j,\&body_00_15,@X);
	push(@X,shift(@X));			# rotate(@X)
    }
	&cmpb	($SZ-1+16*2*$SZ-0x80."($Tbl)",0);
	&jne	(".Lavx_00_47");

    for ($i=0; $i<16; ) {
	foreach(body_00_15()) { eval; }
    }
}
$code.=<<___;
	mov	$_ctx,$ctx
	mov	$a1,$A

	add	$SZ*0($ctx),$A
	lea	16*$SZ($inp),$inp
	add	$SZ*1($ctx),$B
	add	$SZ*2($ctx),$C
	add	$SZ*3($ctx),$D
	add	$SZ*4($ctx),$E
	add	$SZ*5($ctx),$F
	add	$SZ*6($ctx),$G
	add	$SZ*7($ctx),$H

	cmp	$_end,$inp

	mov	$A,$SZ*0($ctx)
	mov	$B,$SZ*1($ctx)
	mov	$C,$SZ*2($ctx)
	mov	$D,$SZ*3($ctx)
	mov	$E,$SZ*4($ctx)
	mov	$F,$SZ*5($ctx)
	mov	$G,$SZ*6($ctx)
	mov	$H,$SZ*7($ctx)
	jb	.Lloop_avx

	mov	$_rsp,%rsi
.cfi_def_cfa	%rsi,8
	vzeroupper
___
$code.=<<___ if ($win64);
	movaps	16*$SZ+32(%rsp),%xmm6
	movaps	16*$SZ+48(%rsp),%xmm7
	movaps	16*$SZ+64(%rsp),%xmm8
	movaps	16*$SZ+80(%rsp),%xmm9
___
$code.=<<___ if ($win64 && $SZ>4);
	movaps	16*$SZ+96(%rsp),%xmm10
	movaps	16*$SZ+112(%rsp),%xmm11
___
$code.=<<___;
	mov	-48(%rsi),%r15
.cfi_restore	%r15
	mov	-40(%rsi),%r14
.cfi_restore	%r14
	mov	-32(%rsi),%r13
.cfi_restore	%r13
	mov	-24(%rsi),%r12
.cfi_restore	%r12
	mov	-16(%rsi),%rbp
.cfi_restore	%rbp
	mov	-8(%rsi),%rbx
.cfi_restore	%rbx
	lea	(%rsi),%rsp
.cfi_def_cfa_register	%rsp
.Lepilogue_avx:
	ret
.cfi_endproc
.size	${func}_avx,.-${func}_avx
___

}}}}}

# EXCEPTION_DISPOSITION handler (EXCEPTION_RECORD *rec,ULONG64 frame,
#		CONTEXT *context,DISPATCHER_CONTEXT *disp)
if ($win64) {
$rec="%rcx";
$frame="%rdx";
$context="%r8";
$disp="%r9";

$code.=<<___;
.extern	__imp_RtlVirtualUnwind
.type	se_handler,\@abi-omnipotent
.align	16
se_handler:
	push	%rsi
	push	%rdi
	push	%rbx
	push	%rbp
	push	%r12
	push	%r13
	push	%r14
	push	%r15
	pushfq
	sub	\$64,%rsp

	mov	120($context),%rax	# pull context->Rax
	mov	248($context),%rbx	# pull context->Rip

	mov	8($disp),%rsi		# disp->ImageBase
	mov	56($disp),%r11		# disp->HanderlData

	mov	0(%r11),%r10d		# HandlerData[0]
	lea	(%rsi,%r10),%r10	# prologue label
	cmp	%r10,%rbx		# context->Rip<prologue label
	jb	.Lin_prologue

	mov	152($context),%rax	# pull context->Rsp

	mov	4(%r11),%r10d		# HandlerData[1]
	lea	(%rsi,%r10),%r10	# epilogue label
	cmp	%r10,%rbx		# context->Rip>=epilogue label
	jae	.Lin_prologue
___
$code.=<<___;
	mov	%rax,%rsi		# put aside Rsp
	mov	16*$SZ+3*8(%rax),%rax	# pull $_rsp

	mov	-8(%rax),%rbx
	mov	-16(%rax),%rbp
	mov	-24(%rax),%r12
	mov	-32(%rax),%r13
	mov	-40(%rax),%r14
	mov	-48(%rax),%r15
	mov	%rbx,144($context)	# restore context->Rbx
	mov	%rbp,160($context)	# restore context->Rbp
	mov	%r12,216($context)	# restore context->R12
	mov	%r13,224($context)	# restore context->R13
	mov	%r14,232($context)	# restore context->R14
	mov	%r15,240($context)	# restore context->R15

	lea	.Lepilogue(%rip),%r10
	cmp	%r10,%rbx
	jb	.Lin_prologue		# non-AVX code

	lea	16*$SZ+4*8(%rsi),%rsi	# Xmm6- save area
	lea	512($context),%rdi	# &context.Xmm6
	mov	\$`$SZ==4?8:12`,%ecx
	.long	0xa548f3fc		# cld; rep movsq

.Lin_prologue:
	mov	8(%rax),%rdi
	mov	16(%rax),%rsi
	mov	%rax,152($context)	# restore context->Rsp
	mov	%rsi,168($context)	# restore context->Rsi
	mov	%rdi,176($context)	# restore context->Rdi

	mov	40($disp),%rdi		# disp->ContextRecord
	mov	$context,%rsi		# context
	mov	\$154,%ecx		# sizeof(CONTEXT)
	.long	0xa548f3fc		# cld; rep movsq

	mov	$disp,%rsi
	xor	%rcx,%rcx		# arg1, UNW_FLAG_NHANDLER
	mov	8(%rsi),%rdx		# arg2, disp->ImageBase
	mov	0(%rsi),%r8		# arg3, disp->ControlPc
	mov	16(%rsi),%r9		# arg4, disp->FunctionEntry
	mov	40(%rsi),%r10		# disp->ContextRecord
	lea	56(%rsi),%r11		# &disp->HandlerData
	lea	24(%rsi),%r12		# &disp->EstablisherFrame
	mov	%r10,32(%rsp)		# arg5
	mov	%r11,40(%rsp)		# arg6
	mov	%r12,48(%rsp)		# arg7
	mov	%rcx,56(%rsp)		# arg8, (NULL)
	call	*__imp_RtlVirtualUnwind(%rip)

	mov	\$1,%eax		# ExceptionContinueSearch
	add	\$64,%rsp
	popfq
	pop	%r15
	pop	%r14
	pop	%r13
	pop	%r12
	pop	%rbp
	pop	%rbx
	pop	%rdi
	pop	%rsi
	ret
.size	se_handler,.-se_handler
___

$code.=<<___ if ($SZ==4 && $shaext);
.type	shaext_handler,\@abi-omnipotent
.align	16
shaext_handler:
	push	%rsi
	push	%rdi
	push	%rbx
	push	%rbp
	push	%r12
	push	%r13
	push	%r14
	push	%r15
	pushfq
	sub	\$64,%rsp

	mov	120($context),%rax	# pull context->Rax
	mov	248($context),%rbx	# pull context->Rip

	lea	.Lprologue_shaext(%rip),%r10
	cmp	%r10,%rbx		# context->Rip<.Lprologue
	jb	.Lin_prologue

	lea	.Lepilogue_shaext(%rip),%r10
	cmp	%r10,%rbx		# context->Rip>=.Lepilogue
	jae	.Lin_prologue

	lea	-8-5*16(%rax),%rsi
	lea	512($context),%rdi	# &context.Xmm6
	mov	\$10,%ecx
	.long	0xa548f3fc		# cld; rep movsq

	jmp	.Lin_prologue
.size	shaext_handler,.-shaext_handler
___

$code.=<<___;
.section	.pdata
.align	4
	.rva	.LSEH_begin_$func
	.rva	.LSEH_end_$func
	.rva	.LSEH_info_$func
___
$code.=<<___ if ($SZ==4 && $shaext);
	.rva	.LSEH_begin_${func}_shaext
	.rva	.LSEH_end_${func}_shaext
	.rva	.LSEH_info_${func}_shaext
___
$code.=<<___ if ($SZ==4);
	.rva	.LSEH_begin_${func}_ssse3
	.rva	.LSEH_end_${func}_ssse3
	.rva	.LSEH_info_${func}_ssse3
___
$code.=<<___ if ($avx);
	.rva	.LSEH_begin_${func}_avx
	.rva	.LSEH_end_${func}_avx
	.rva	.LSEH_info_${func}_avx
___
$code.=<<___;
.section	.xdata
.align	8
.LSEH_info_$func:
	.byte	9,0,0,0
	.rva	se_handler
	.rva	.Lprologue,.Lepilogue			# HandlerData[]
___
$code.=<<___ if ($SZ==4 && $shaext);
.LSEH_info_${func}_shaext:
	.byte	9,0,0,0
	.rva	shaext_handler
___
$code.=<<___ if ($SZ==4);
.LSEH_info_${func}_ssse3:
	.byte	9,0,0,0
	.rva	se_handler
	.rva	.Lprologue_ssse3,.Lepilogue_ssse3	# HandlerData[]
___
$code.=<<___ if ($avx);
.LSEH_info_${func}_avx:
	.byte	9,0,0,0
	.rva	se_handler
	.rva	.Lprologue_avx,.Lepilogue_avx		# HandlerData[]
___
}

sub sha256op38 {
    my $instr = shift;
    my %opcodelet = (
		"sha256rnds2" => 0xcb,
  		"sha256msg1"  => 0xcc,
		"sha256msg2"  => 0xcd	);

    if (defined($opcodelet{$instr}) && @_[0] =~ /%xmm([0-7]),\s*%xmm([0-7])/) {
      my @opcode=(0x0f,0x38);
	push @opcode,$opcodelet{$instr};
	push @opcode,0xc0|($1&7)|(($2&7)<<3);		# ModR/M
	return ".byte\t".join(',',@opcode);
    } else {
	return $instr."\t".@_[0];
    }
}

foreach (split("\n",$code)) {
	s/\`([^\`]*)\`/eval $1/geo;

	s/\b(sha256[^\s]*)\s+(.*)/sha256op38($1,$2)/geo;

	print $_,"\n";
}
close STDOUT or die "error closing STDOUT: $!";<|MERGE_RESOLUTION|>--- conflicted
+++ resolved
@@ -111,34 +111,9 @@
 #
 # Modified from upstream OpenSSL to remove the XOP code.
 
-my ($flavour, $hash, $output) = @ARGV;
-
-<<<<<<< HEAD
-$win64=0; $win64=1 if ($flavour =~ /[nm]asm|mingw64/ || $output =~ /\.asm$/);
-
-$0 =~ m/(.*[\/\\])[^\/\\]+$/; $dir=$1;
-( $xlate="${dir}x86_64-xlate.pl" and -f $xlate ) or
-( $xlate="${dir}../../../perlasm/x86_64-xlate.pl" and -f $xlate) or
-die "can't locate x86_64-xlate.pl";
-
-# In upstream, this is controlled by shelling out to the compiler to check
-# versions, but BoringSSL is intended to be used with pre-generated perlasm
-# output, so this isn't useful anyway.
-#
-# This file also has an AVX2 implementation, controlled by setting $avx to 2.
-# For now, we intentionally disable it. While it gives a 13-16% perf boost, the
-# CFI annotations are wrong. It allocates stack in a loop and should be
-# rewritten to avoid this.
-$avx = 1;
-$shaext = 1;
-
-open OUT,"| \"$^X\" \"$xlate\" $flavour \"$output\"";
-*STDOUT=*OUT;
+my ($flavour, $output) = @ARGV;
 
 if ($output =~ /sha512-x86_64/) {
-=======
-if ($hash eq "sha512") {
->>>>>>> 7ce5d414
 	$func="sha512_block_data_order";
 	$TABLE="K512";
 	$SZ=8;
@@ -150,7 +125,7 @@
 	@sigma0=(1,  8, 7);
 	@sigma1=(19,61, 6);
 	$rounds=80;
-} elsif ($hash eq "sha256") {
+} else {
 	$func="sha256_block_data_order";
 	$TABLE="K256";
 	$SZ=4;
@@ -162,8 +137,6 @@
 	@sigma0=( 7,18, 3);
 	@sigma1=(17,19,10);
 	$rounds=64;
-} else {
-	die "unknown hash: $hash";
 }
 
 $win64=0; $win64=1 if ($flavour =~ /[nm]asm|mingw64/ || $output =~ /\.asm$/);
