--- conflicted
+++ resolved
@@ -935,23 +935,12 @@
 my $keysched = "sp";
 
 $code.=<<___;
-<<<<<<< HEAD
-.extern	GFp_aes_nohw_encrypt
 .global	GFp_bsaes_ctr32_encrypt_blocks
 .type	GFp_bsaes_ctr32_encrypt_blocks,%function
-.align	5
-GFp_bsaes_ctr32_encrypt_blocks:
-	cmp	$len, #8			@ use plain AES for
-	blo	.Lctr_enc_short			@ small sizes
-
-=======
-.global	bsaes_ctr32_encrypt_blocks
-.type	bsaes_ctr32_encrypt_blocks,%function
 .align	5
 bsaes_ctr32_encrypt_blocks:
 	@ In OpenSSL, short inputs fall back to aes_nohw_* here. We patch this
 	@ out to retain a constant-time implementation.
->>>>>>> 885a63fb
 	mov	ip, sp
 	stmdb	sp!, {r4-r10, lr}
 	VFP_ABI_PUSH
@@ -1127,910 +1116,9 @@
 	VFP_ABI_POP
 	ldmia	sp!, {r4-r10, pc}	@ return
 
-<<<<<<< HEAD
-.align	4
-.Lctr_enc_short:
-	ldr	ip, [sp]		@ ctr pointer is passed on stack
-	stmdb	sp!, {r4-r8, lr}
-
-	mov	r4, $inp		@ copy arguments
-	mov	r5, $out
-	mov	r6, $len
-	mov	r7, $key
-	ldr	r8, [ip, #12]		@ load counter LSW
-	vld1.8	{@XMM[1]}, [ip]		@ load whole counter value
-#ifdef __ARMEL__
-	rev	r8, r8
-#endif
-	sub	sp, sp, #0x10
-	vst1.8	{@XMM[1]}, [sp]		@ copy counter value
-	sub	sp, sp, #0x10
-
-.Lctr_enc_short_loop:
-	add	r0, sp, #0x10		@ input counter value
-	mov	r1, sp			@ output on the stack
-	mov	r2, r7			@ key
-
-	bl	GFp_aes_nohw_encrypt
-
-	vld1.8	{@XMM[0]}, [r4]!	@ load input
-	vld1.8	{@XMM[1]}, [sp]		@ load encrypted counter
-	add	r8, r8, #1
-#ifdef __ARMEL__
-	rev	r0, r8
-	str	r0, [sp, #0x1c]		@ next counter value
-#else
-	str	r8, [sp, #0x1c]		@ next counter value
-#endif
-	veor	@XMM[0],@XMM[0],@XMM[1]
-	vst1.8	{@XMM[0]}, [r5]!	@ store output
-	subs	r6, r6, #1
-	bne	.Lctr_enc_short_loop
-
-	vmov.i32	q0, #0
-	vmov.i32	q1, #0
-	vstmia		sp!, {q0-q1}
-
-	ldmia	sp!, {r4-r8, pc}
-.size	GFp_bsaes_ctr32_encrypt_blocks,.-GFp_bsaes_ctr32_encrypt_blocks
-=======
 	@ OpenSSL contains aes_nohw_* fallback code here. We patch this
 	@ out to retain a constant-time implementation.
-.size	bsaes_ctr32_encrypt_blocks,.-bsaes_ctr32_encrypt_blocks
-___
-}
-# In BorinSSL, we patch XTS support out.
-if (0) {
-######################################################################
-# void bsaes_xts_[en|de]crypt(const char *inp,char *out,size_t len,
-#	const AES_KEY *key1, const AES_KEY *key2,
-#	const unsigned char iv[16]);
-#
-my ($inp,$out,$len,$key,$rounds,$magic,$fp)=(map("r$_",(7..10,1..3)));
-my $const="r6";		# returned by _bsaes_key_convert
-my $twmask=@XMM[5];
-my @T=@XMM[6..7];
-
-$code.=<<___;
-.globl	bsaes_xts_encrypt
-.type	bsaes_xts_encrypt,%function
-.align	4
-bsaes_xts_encrypt:
-	mov	ip, sp
-	stmdb	sp!, {r4-r10, lr}		@ 0x20
-	VFP_ABI_PUSH
-	mov	r6, sp				@ future $fp
-
-	mov	$inp, r0
-	mov	$out, r1
-	mov	$len, r2
-	mov	$key, r3
-
-	sub	r0, sp, #0x10			@ 0x10
-	bic	r0, #0xf			@ align at 16 bytes
-	mov	sp, r0
-
-#ifdef	XTS_CHAIN_TWEAK
-	ldr	r0, [ip]			@ pointer to input tweak
-#else
-	@ generate initial tweak
-	ldr	r0, [ip, #4]			@ iv[]
-	mov	r1, sp
-	ldr	r2, [ip, #0]			@ key2
-	bl	aes_nohw_encrypt
-	mov	r0,sp				@ pointer to initial tweak
-#endif
-
-	ldr	$rounds, [$key, #240]		@ get # of rounds
-	mov	$fp, r6
-#ifndef	BSAES_ASM_EXTENDED_KEY
-	@ allocate the key schedule on the stack
-	sub	r12, sp, $rounds, lsl#7		@ 128 bytes per inner round key
-	@ add	r12, #`128-32`			@ size of bit-sliced key schedule
-	sub	r12, #`32+16`			@ place for tweak[9]
-
-	@ populate the key schedule
-	mov	r4, $key			@ pass key
-	mov	r5, $rounds			@ pass # of rounds
-	mov	sp, r12
-	add	r12, #0x90			@ pass key schedule
-	bl	_bsaes_key_convert
-	veor	@XMM[7], @XMM[7], @XMM[15]	@ fix up last round key
-	vstmia	r12, {@XMM[7]}			@ save last round key
-#else
-	ldr	r12, [$key, #244]
-	eors	r12, #1
-	beq	0f
-
-	str	r12, [$key, #244]
-	mov	r4, $key			@ pass key
-	mov	r5, $rounds			@ pass # of rounds
-	add	r12, $key, #248			@ pass key schedule
-	bl	_bsaes_key_convert
-	veor	@XMM[7], @XMM[7], @XMM[15]	@ fix up last round key
-	vstmia	r12, {@XMM[7]}
-
-.align	2
-0:	sub	sp, #0x90			@ place for tweak[9]
-#endif
-
-	vld1.8	{@XMM[8]}, [r0]			@ initial tweak
-	adr	$magic, .Lxts_magic
-
-	subs	$len, #0x80
-	blo	.Lxts_enc_short
-	b	.Lxts_enc_loop
-
-.align	4
-.Lxts_enc_loop:
-	vldmia		$magic, {$twmask}	@ load XTS magic
-	vshr.s64	@T[0], @XMM[8], #63
-	mov		r0, sp
-	vand		@T[0], @T[0], $twmask
-___
-for($i=9;$i<16;$i++) {
-$code.=<<___;
-	vadd.u64	@XMM[$i], @XMM[$i-1], @XMM[$i-1]
-	vst1.64		{@XMM[$i-1]}, [r0,:128]!
-	vswp		`&Dhi("@T[0]")`,`&Dlo("@T[0]")`
-	vshr.s64	@T[1], @XMM[$i], #63
-	veor		@XMM[$i], @XMM[$i], @T[0]
-	vand		@T[1], @T[1], $twmask
-___
-	@T=reverse(@T);
-
-$code.=<<___ if ($i>=10);
-	vld1.8		{@XMM[$i-10]}, [$inp]!
-___
-$code.=<<___ if ($i>=11);
-	veor		@XMM[$i-11], @XMM[$i-11], @XMM[$i-3]
-___
-}
-$code.=<<___;
-	vadd.u64	@XMM[8], @XMM[15], @XMM[15]
-	vst1.64		{@XMM[15]}, [r0,:128]!
-	vswp		`&Dhi("@T[0]")`,`&Dlo("@T[0]")`
-	veor		@XMM[8], @XMM[8], @T[0]
-	vst1.64		{@XMM[8]}, [r0,:128]		@ next round tweak
-
-	vld1.8		{@XMM[6]-@XMM[7]}, [$inp]!
-	veor		@XMM[5], @XMM[5], @XMM[13]
-#ifndef	BSAES_ASM_EXTENDED_KEY
-	add		r4, sp, #0x90			@ pass key schedule
-#else
-	add		r4, $key, #248			@ pass key schedule
-#endif
-	veor		@XMM[6], @XMM[6], @XMM[14]
-	mov		r5, $rounds			@ pass rounds
-	veor		@XMM[7], @XMM[7], @XMM[15]
-	mov		r0, sp
-
-	bl		_bsaes_encrypt8
-
-	vld1.64		{@XMM[ 8]-@XMM[ 9]}, [r0,:128]!
-	vld1.64		{@XMM[10]-@XMM[11]}, [r0,:128]!
-	veor		@XMM[0], @XMM[0], @XMM[ 8]
-	vld1.64		{@XMM[12]-@XMM[13]}, [r0,:128]!
-	veor		@XMM[1], @XMM[1], @XMM[ 9]
-	veor		@XMM[8], @XMM[4], @XMM[10]
-	vst1.8		{@XMM[0]-@XMM[1]}, [$out]!
-	veor		@XMM[9], @XMM[6], @XMM[11]
-	vld1.64		{@XMM[14]-@XMM[15]}, [r0,:128]!
-	veor		@XMM[10], @XMM[3], @XMM[12]
-	vst1.8		{@XMM[8]-@XMM[9]}, [$out]!
-	veor		@XMM[11], @XMM[7], @XMM[13]
-	veor		@XMM[12], @XMM[2], @XMM[14]
-	vst1.8		{@XMM[10]-@XMM[11]}, [$out]!
-	veor		@XMM[13], @XMM[5], @XMM[15]
-	vst1.8		{@XMM[12]-@XMM[13]}, [$out]!
-
-	vld1.64		{@XMM[8]}, [r0,:128]		@ next round tweak
-
-	subs		$len, #0x80
-	bpl		.Lxts_enc_loop
-
-.Lxts_enc_short:
-	adds		$len, #0x70
-	bmi		.Lxts_enc_done
-
-	vldmia		$magic, {$twmask}	@ load XTS magic
-	vshr.s64	@T[0], @XMM[8], #63
-	mov		r0, sp
-	vand		@T[0], @T[0], $twmask
-___
-for($i=9;$i<16;$i++) {
-$code.=<<___;
-	vadd.u64	@XMM[$i], @XMM[$i-1], @XMM[$i-1]
-	vst1.64		{@XMM[$i-1]}, [r0,:128]!
-	vswp		`&Dhi("@T[0]")`,`&Dlo("@T[0]")`
-	vshr.s64	@T[1], @XMM[$i], #63
-	veor		@XMM[$i], @XMM[$i], @T[0]
-	vand		@T[1], @T[1], $twmask
-___
-	@T=reverse(@T);
-
-$code.=<<___ if ($i>=10);
-	vld1.8		{@XMM[$i-10]}, [$inp]!
-	subs		$len, #0x10
-	bmi		.Lxts_enc_`$i-9`
-___
-$code.=<<___ if ($i>=11);
-	veor		@XMM[$i-11], @XMM[$i-11], @XMM[$i-3]
-___
-}
-$code.=<<___;
-	sub		$len, #0x10
-	vst1.64		{@XMM[15]}, [r0,:128]		@ next round tweak
-
-	vld1.8		{@XMM[6]}, [$inp]!
-	veor		@XMM[5], @XMM[5], @XMM[13]
-#ifndef	BSAES_ASM_EXTENDED_KEY
-	add		r4, sp, #0x90			@ pass key schedule
-#else
-	add		r4, $key, #248			@ pass key schedule
-#endif
-	veor		@XMM[6], @XMM[6], @XMM[14]
-	mov		r5, $rounds			@ pass rounds
-	mov		r0, sp
-
-	bl		_bsaes_encrypt8
-
-	vld1.64		{@XMM[ 8]-@XMM[ 9]}, [r0,:128]!
-	vld1.64		{@XMM[10]-@XMM[11]}, [r0,:128]!
-	veor		@XMM[0], @XMM[0], @XMM[ 8]
-	vld1.64		{@XMM[12]-@XMM[13]}, [r0,:128]!
-	veor		@XMM[1], @XMM[1], @XMM[ 9]
-	veor		@XMM[8], @XMM[4], @XMM[10]
-	vst1.8		{@XMM[0]-@XMM[1]}, [$out]!
-	veor		@XMM[9], @XMM[6], @XMM[11]
-	vld1.64		{@XMM[14]}, [r0,:128]!
-	veor		@XMM[10], @XMM[3], @XMM[12]
-	vst1.8		{@XMM[8]-@XMM[9]}, [$out]!
-	veor		@XMM[11], @XMM[7], @XMM[13]
-	veor		@XMM[12], @XMM[2], @XMM[14]
-	vst1.8		{@XMM[10]-@XMM[11]}, [$out]!
-	vst1.8		{@XMM[12]}, [$out]!
-
-	vld1.64		{@XMM[8]}, [r0,:128]		@ next round tweak
-	b		.Lxts_enc_done
-.align	4
-.Lxts_enc_6:
-	veor		@XMM[4], @XMM[4], @XMM[12]
-#ifndef	BSAES_ASM_EXTENDED_KEY
-	add		r4, sp, #0x90			@ pass key schedule
-#else
-	add		r4, $key, #248			@ pass key schedule
-#endif
-	veor		@XMM[5], @XMM[5], @XMM[13]
-	mov		r5, $rounds			@ pass rounds
-	mov		r0, sp
-
-	bl		_bsaes_encrypt8
-
-	vld1.64		{@XMM[ 8]-@XMM[ 9]}, [r0,:128]!
-	vld1.64		{@XMM[10]-@XMM[11]}, [r0,:128]!
-	veor		@XMM[0], @XMM[0], @XMM[ 8]
-	vld1.64		{@XMM[12]-@XMM[13]}, [r0,:128]!
-	veor		@XMM[1], @XMM[1], @XMM[ 9]
-	veor		@XMM[8], @XMM[4], @XMM[10]
-	vst1.8		{@XMM[0]-@XMM[1]}, [$out]!
-	veor		@XMM[9], @XMM[6], @XMM[11]
-	veor		@XMM[10], @XMM[3], @XMM[12]
-	vst1.8		{@XMM[8]-@XMM[9]}, [$out]!
-	veor		@XMM[11], @XMM[7], @XMM[13]
-	vst1.8		{@XMM[10]-@XMM[11]}, [$out]!
-
-	vld1.64		{@XMM[8]}, [r0,:128]		@ next round tweak
-	b		.Lxts_enc_done
-
-@ put this in range for both ARM and Thumb mode adr instructions
-.align	5
-.Lxts_magic:
-	.quad	1, 0x87
-
-.align	5
-.Lxts_enc_5:
-	veor		@XMM[3], @XMM[3], @XMM[11]
-#ifndef	BSAES_ASM_EXTENDED_KEY
-	add		r4, sp, #0x90			@ pass key schedule
-#else
-	add		r4, $key, #248			@ pass key schedule
-#endif
-	veor		@XMM[4], @XMM[4], @XMM[12]
-	mov		r5, $rounds			@ pass rounds
-	mov		r0, sp
-
-	bl		_bsaes_encrypt8
-
-	vld1.64		{@XMM[ 8]-@XMM[ 9]}, [r0,:128]!
-	vld1.64		{@XMM[10]-@XMM[11]}, [r0,:128]!
-	veor		@XMM[0], @XMM[0], @XMM[ 8]
-	vld1.64		{@XMM[12]}, [r0,:128]!
-	veor		@XMM[1], @XMM[1], @XMM[ 9]
-	veor		@XMM[8], @XMM[4], @XMM[10]
-	vst1.8		{@XMM[0]-@XMM[1]}, [$out]!
-	veor		@XMM[9], @XMM[6], @XMM[11]
-	veor		@XMM[10], @XMM[3], @XMM[12]
-	vst1.8		{@XMM[8]-@XMM[9]}, [$out]!
-	vst1.8		{@XMM[10]}, [$out]!
-
-	vld1.64		{@XMM[8]}, [r0,:128]		@ next round tweak
-	b		.Lxts_enc_done
-.align	4
-.Lxts_enc_4:
-	veor		@XMM[2], @XMM[2], @XMM[10]
-#ifndef	BSAES_ASM_EXTENDED_KEY
-	add		r4, sp, #0x90			@ pass key schedule
-#else
-	add		r4, $key, #248			@ pass key schedule
-#endif
-	veor		@XMM[3], @XMM[3], @XMM[11]
-	mov		r5, $rounds			@ pass rounds
-	mov		r0, sp
-
-	bl		_bsaes_encrypt8
-
-	vld1.64		{@XMM[ 8]-@XMM[ 9]}, [r0,:128]!
-	vld1.64		{@XMM[10]-@XMM[11]}, [r0,:128]!
-	veor		@XMM[0], @XMM[0], @XMM[ 8]
-	veor		@XMM[1], @XMM[1], @XMM[ 9]
-	veor		@XMM[8], @XMM[4], @XMM[10]
-	vst1.8		{@XMM[0]-@XMM[1]}, [$out]!
-	veor		@XMM[9], @XMM[6], @XMM[11]
-	vst1.8		{@XMM[8]-@XMM[9]}, [$out]!
-
-	vld1.64		{@XMM[8]}, [r0,:128]		@ next round tweak
-	b		.Lxts_enc_done
-.align	4
-.Lxts_enc_3:
-	veor		@XMM[1], @XMM[1], @XMM[9]
-#ifndef	BSAES_ASM_EXTENDED_KEY
-	add		r4, sp, #0x90			@ pass key schedule
-#else
-	add		r4, $key, #248			@ pass key schedule
-#endif
-	veor		@XMM[2], @XMM[2], @XMM[10]
-	mov		r5, $rounds			@ pass rounds
-	mov		r0, sp
-
-	bl		_bsaes_encrypt8
-
-	vld1.64		{@XMM[8]-@XMM[9]}, [r0,:128]!
-	vld1.64		{@XMM[10]}, [r0,:128]!
-	veor		@XMM[0], @XMM[0], @XMM[ 8]
-	veor		@XMM[1], @XMM[1], @XMM[ 9]
-	veor		@XMM[8], @XMM[4], @XMM[10]
-	vst1.8		{@XMM[0]-@XMM[1]}, [$out]!
-	vst1.8		{@XMM[8]}, [$out]!
-
-	vld1.64		{@XMM[8]}, [r0,:128]		@ next round tweak
-	b		.Lxts_enc_done
-.align	4
-.Lxts_enc_2:
-	veor		@XMM[0], @XMM[0], @XMM[8]
-#ifndef	BSAES_ASM_EXTENDED_KEY
-	add		r4, sp, #0x90			@ pass key schedule
-#else
-	add		r4, $key, #248			@ pass key schedule
-#endif
-	veor		@XMM[1], @XMM[1], @XMM[9]
-	mov		r5, $rounds			@ pass rounds
-	mov		r0, sp
-
-	bl		_bsaes_encrypt8
-
-	vld1.64		{@XMM[8]-@XMM[9]}, [r0,:128]!
-	veor		@XMM[0], @XMM[0], @XMM[ 8]
-	veor		@XMM[1], @XMM[1], @XMM[ 9]
-	vst1.8		{@XMM[0]-@XMM[1]}, [$out]!
-
-	vld1.64		{@XMM[8]}, [r0,:128]		@ next round tweak
-	b		.Lxts_enc_done
-.align	4
-.Lxts_enc_1:
-	mov		r0, sp
-	veor		@XMM[0], @XMM[0], @XMM[8]
-	mov		r1, sp
-	vst1.8		{@XMM[0]}, [sp,:128]
-	mov		r2, $key
-	mov		r4, $fp				@ preserve fp
-
-	bl		aes_nohw_encrypt
-
-	vld1.8		{@XMM[0]}, [sp,:128]
-	veor		@XMM[0], @XMM[0], @XMM[8]
-	vst1.8		{@XMM[0]}, [$out]!
-	mov		$fp, r4
-
-	vmov		@XMM[8], @XMM[9]		@ next round tweak
-
-.Lxts_enc_done:
-#ifndef	XTS_CHAIN_TWEAK
-	adds		$len, #0x10
-	beq		.Lxts_enc_ret
-	sub		r6, $out, #0x10
-
-.Lxts_enc_steal:
-	ldrb		r0, [$inp], #1
-	ldrb		r1, [$out, #-0x10]
-	strb		r0, [$out, #-0x10]
-	strb		r1, [$out], #1
-
-	subs		$len, #1
-	bhi		.Lxts_enc_steal
-
-	vld1.8		{@XMM[0]}, [r6]
-	mov		r0, sp
-	veor		@XMM[0], @XMM[0], @XMM[8]
-	mov		r1, sp
-	vst1.8		{@XMM[0]}, [sp,:128]
-	mov		r2, $key
-	mov		r4, $fp			@ preserve fp
-
-	bl		aes_nohw_encrypt
-
-	vld1.8		{@XMM[0]}, [sp,:128]
-	veor		@XMM[0], @XMM[0], @XMM[8]
-	vst1.8		{@XMM[0]}, [r6]
-	mov		$fp, r4
-#endif
-
-.Lxts_enc_ret:
-	bic		r0, $fp, #0xf
-	vmov.i32	q0, #0
-	vmov.i32	q1, #0
-#ifdef	XTS_CHAIN_TWEAK
-	ldr		r1, [$fp, #0x20+VFP_ABI_FRAME]	@ chain tweak
-#endif
-.Lxts_enc_bzero:				@ wipe key schedule [if any]
-	vstmia		sp!, {q0-q1}
-	cmp		sp, r0
-	bne		.Lxts_enc_bzero
-
-	mov		sp, $fp
-#ifdef	XTS_CHAIN_TWEAK
-	vst1.8		{@XMM[8]}, [r1]
-#endif
-	VFP_ABI_POP
-	ldmia		sp!, {r4-r10, pc}	@ return
-
-.size	bsaes_xts_encrypt,.-bsaes_xts_encrypt
-
-.globl	bsaes_xts_decrypt
-.type	bsaes_xts_decrypt,%function
-.align	4
-bsaes_xts_decrypt:
-	mov	ip, sp
-	stmdb	sp!, {r4-r10, lr}		@ 0x20
-	VFP_ABI_PUSH
-	mov	r6, sp				@ future $fp
-
-	mov	$inp, r0
-	mov	$out, r1
-	mov	$len, r2
-	mov	$key, r3
-
-	sub	r0, sp, #0x10			@ 0x10
-	bic	r0, #0xf			@ align at 16 bytes
-	mov	sp, r0
-
-#ifdef	XTS_CHAIN_TWEAK
-	ldr	r0, [ip]			@ pointer to input tweak
-#else
-	@ generate initial tweak
-	ldr	r0, [ip, #4]			@ iv[]
-	mov	r1, sp
-	ldr	r2, [ip, #0]			@ key2
-	bl	aes_nohw_encrypt
-	mov	r0, sp				@ pointer to initial tweak
-#endif
-
-	ldr	$rounds, [$key, #240]		@ get # of rounds
-	mov	$fp, r6
-#ifndef	BSAES_ASM_EXTENDED_KEY
-	@ allocate the key schedule on the stack
-	sub	r12, sp, $rounds, lsl#7		@ 128 bytes per inner round key
-	@ add	r12, #`128-32`			@ size of bit-sliced key schedule
-	sub	r12, #`32+16`			@ place for tweak[9]
-
-	@ populate the key schedule
-	mov	r4, $key			@ pass key
-	mov	r5, $rounds			@ pass # of rounds
-	mov	sp, r12
-	add	r12, #0x90			@ pass key schedule
-	bl	_bsaes_key_convert
-	add	r4, sp, #0x90
-	vldmia	r4, {@XMM[6]}
-	vstmia	r12,  {@XMM[15]}		@ save last round key
-	veor	@XMM[7], @XMM[7], @XMM[6]	@ fix up round 0 key
-	vstmia	r4, {@XMM[7]}
-#else
-	ldr	r12, [$key, #244]
-	eors	r12, #1
-	beq	0f
-
-	str	r12, [$key, #244]
-	mov	r4, $key			@ pass key
-	mov	r5, $rounds			@ pass # of rounds
-	add	r12, $key, #248			@ pass key schedule
-	bl	_bsaes_key_convert
-	add	r4, $key, #248
-	vldmia	r4, {@XMM[6]}
-	vstmia	r12,  {@XMM[15]}		@ save last round key
-	veor	@XMM[7], @XMM[7], @XMM[6]	@ fix up round 0 key
-	vstmia	r4, {@XMM[7]}
-
-.align	2
-0:	sub	sp, #0x90			@ place for tweak[9]
-#endif
-	vld1.8	{@XMM[8]}, [r0]			@ initial tweak
-	adr	$magic, .Lxts_magic
-
-#ifndef	XTS_CHAIN_TWEAK
-	tst	$len, #0xf			@ if not multiple of 16
-	it	ne				@ Thumb2 thing, sanity check in ARM
-	subne	$len, #0x10			@ subtract another 16 bytes
-#endif
-	subs	$len, #0x80
-
-	blo	.Lxts_dec_short
-	b	.Lxts_dec_loop
-
-.align	4
-.Lxts_dec_loop:
-	vldmia		$magic, {$twmask}	@ load XTS magic
-	vshr.s64	@T[0], @XMM[8], #63
-	mov		r0, sp
-	vand		@T[0], @T[0], $twmask
-___
-for($i=9;$i<16;$i++) {
-$code.=<<___;
-	vadd.u64	@XMM[$i], @XMM[$i-1], @XMM[$i-1]
-	vst1.64		{@XMM[$i-1]}, [r0,:128]!
-	vswp		`&Dhi("@T[0]")`,`&Dlo("@T[0]")`
-	vshr.s64	@T[1], @XMM[$i], #63
-	veor		@XMM[$i], @XMM[$i], @T[0]
-	vand		@T[1], @T[1], $twmask
-___
-	@T=reverse(@T);
-
-$code.=<<___ if ($i>=10);
-	vld1.8		{@XMM[$i-10]}, [$inp]!
-___
-$code.=<<___ if ($i>=11);
-	veor		@XMM[$i-11], @XMM[$i-11], @XMM[$i-3]
-___
-}
-$code.=<<___;
-	vadd.u64	@XMM[8], @XMM[15], @XMM[15]
-	vst1.64		{@XMM[15]}, [r0,:128]!
-	vswp		`&Dhi("@T[0]")`,`&Dlo("@T[0]")`
-	veor		@XMM[8], @XMM[8], @T[0]
-	vst1.64		{@XMM[8]}, [r0,:128]		@ next round tweak
-
-	vld1.8		{@XMM[6]-@XMM[7]}, [$inp]!
-	veor		@XMM[5], @XMM[5], @XMM[13]
-#ifndef	BSAES_ASM_EXTENDED_KEY
-	add		r4, sp, #0x90			@ pass key schedule
-#else
-	add		r4, $key, #248			@ pass key schedule
-#endif
-	veor		@XMM[6], @XMM[6], @XMM[14]
-	mov		r5, $rounds			@ pass rounds
-	veor		@XMM[7], @XMM[7], @XMM[15]
-	mov		r0, sp
-
-	bl		_bsaes_decrypt8
-
-	vld1.64		{@XMM[ 8]-@XMM[ 9]}, [r0,:128]!
-	vld1.64		{@XMM[10]-@XMM[11]}, [r0,:128]!
-	veor		@XMM[0], @XMM[0], @XMM[ 8]
-	vld1.64		{@XMM[12]-@XMM[13]}, [r0,:128]!
-	veor		@XMM[1], @XMM[1], @XMM[ 9]
-	veor		@XMM[8], @XMM[6], @XMM[10]
-	vst1.8		{@XMM[0]-@XMM[1]}, [$out]!
-	veor		@XMM[9], @XMM[4], @XMM[11]
-	vld1.64		{@XMM[14]-@XMM[15]}, [r0,:128]!
-	veor		@XMM[10], @XMM[2], @XMM[12]
-	vst1.8		{@XMM[8]-@XMM[9]}, [$out]!
-	veor		@XMM[11], @XMM[7], @XMM[13]
-	veor		@XMM[12], @XMM[3], @XMM[14]
-	vst1.8		{@XMM[10]-@XMM[11]}, [$out]!
-	veor		@XMM[13], @XMM[5], @XMM[15]
-	vst1.8		{@XMM[12]-@XMM[13]}, [$out]!
-
-	vld1.64		{@XMM[8]}, [r0,:128]		@ next round tweak
-
-	subs		$len, #0x80
-	bpl		.Lxts_dec_loop
-
-.Lxts_dec_short:
-	adds		$len, #0x70
-	bmi		.Lxts_dec_done
-
-	vldmia		$magic, {$twmask}	@ load XTS magic
-	vshr.s64	@T[0], @XMM[8], #63
-	mov		r0, sp
-	vand		@T[0], @T[0], $twmask
-___
-for($i=9;$i<16;$i++) {
-$code.=<<___;
-	vadd.u64	@XMM[$i], @XMM[$i-1], @XMM[$i-1]
-	vst1.64		{@XMM[$i-1]}, [r0,:128]!
-	vswp		`&Dhi("@T[0]")`,`&Dlo("@T[0]")`
-	vshr.s64	@T[1], @XMM[$i], #63
-	veor		@XMM[$i], @XMM[$i], @T[0]
-	vand		@T[1], @T[1], $twmask
-___
-	@T=reverse(@T);
-
-$code.=<<___ if ($i>=10);
-	vld1.8		{@XMM[$i-10]}, [$inp]!
-	subs		$len, #0x10
-	bmi		.Lxts_dec_`$i-9`
-___
-$code.=<<___ if ($i>=11);
-	veor		@XMM[$i-11], @XMM[$i-11], @XMM[$i-3]
-___
-}
-$code.=<<___;
-	sub		$len, #0x10
-	vst1.64		{@XMM[15]}, [r0,:128]		@ next round tweak
-
-	vld1.8		{@XMM[6]}, [$inp]!
-	veor		@XMM[5], @XMM[5], @XMM[13]
-#ifndef	BSAES_ASM_EXTENDED_KEY
-	add		r4, sp, #0x90			@ pass key schedule
-#else
-	add		r4, $key, #248			@ pass key schedule
-#endif
-	veor		@XMM[6], @XMM[6], @XMM[14]
-	mov		r5, $rounds			@ pass rounds
-	mov		r0, sp
-
-	bl		_bsaes_decrypt8
-
-	vld1.64		{@XMM[ 8]-@XMM[ 9]}, [r0,:128]!
-	vld1.64		{@XMM[10]-@XMM[11]}, [r0,:128]!
-	veor		@XMM[0], @XMM[0], @XMM[ 8]
-	vld1.64		{@XMM[12]-@XMM[13]}, [r0,:128]!
-	veor		@XMM[1], @XMM[1], @XMM[ 9]
-	veor		@XMM[8], @XMM[6], @XMM[10]
-	vst1.8		{@XMM[0]-@XMM[1]}, [$out]!
-	veor		@XMM[9], @XMM[4], @XMM[11]
-	vld1.64		{@XMM[14]}, [r0,:128]!
-	veor		@XMM[10], @XMM[2], @XMM[12]
-	vst1.8		{@XMM[8]-@XMM[9]}, [$out]!
-	veor		@XMM[11], @XMM[7], @XMM[13]
-	veor		@XMM[12], @XMM[3], @XMM[14]
-	vst1.8		{@XMM[10]-@XMM[11]}, [$out]!
-	vst1.8		{@XMM[12]}, [$out]!
-
-	vld1.64		{@XMM[8]}, [r0,:128]		@ next round tweak
-	b		.Lxts_dec_done
-.align	4
-.Lxts_dec_6:
-	vst1.64		{@XMM[14]}, [r0,:128]		@ next round tweak
-
-	veor		@XMM[4], @XMM[4], @XMM[12]
-#ifndef	BSAES_ASM_EXTENDED_KEY
-	add		r4, sp, #0x90			@ pass key schedule
-#else
-	add		r4, $key, #248			@ pass key schedule
-#endif
-	veor		@XMM[5], @XMM[5], @XMM[13]
-	mov		r5, $rounds			@ pass rounds
-	mov		r0, sp
-
-	bl		_bsaes_decrypt8
-
-	vld1.64		{@XMM[ 8]-@XMM[ 9]}, [r0,:128]!
-	vld1.64		{@XMM[10]-@XMM[11]}, [r0,:128]!
-	veor		@XMM[0], @XMM[0], @XMM[ 8]
-	vld1.64		{@XMM[12]-@XMM[13]}, [r0,:128]!
-	veor		@XMM[1], @XMM[1], @XMM[ 9]
-	veor		@XMM[8], @XMM[6], @XMM[10]
-	vst1.8		{@XMM[0]-@XMM[1]}, [$out]!
-	veor		@XMM[9], @XMM[4], @XMM[11]
-	veor		@XMM[10], @XMM[2], @XMM[12]
-	vst1.8		{@XMM[8]-@XMM[9]}, [$out]!
-	veor		@XMM[11], @XMM[7], @XMM[13]
-	vst1.8		{@XMM[10]-@XMM[11]}, [$out]!
-
-	vld1.64		{@XMM[8]}, [r0,:128]		@ next round tweak
-	b		.Lxts_dec_done
-.align	4
-.Lxts_dec_5:
-	veor		@XMM[3], @XMM[3], @XMM[11]
-#ifndef	BSAES_ASM_EXTENDED_KEY
-	add		r4, sp, #0x90			@ pass key schedule
-#else
-	add		r4, $key, #248			@ pass key schedule
-#endif
-	veor		@XMM[4], @XMM[4], @XMM[12]
-	mov		r5, $rounds			@ pass rounds
-	mov		r0, sp
-
-	bl		_bsaes_decrypt8
-
-	vld1.64		{@XMM[ 8]-@XMM[ 9]}, [r0,:128]!
-	vld1.64		{@XMM[10]-@XMM[11]}, [r0,:128]!
-	veor		@XMM[0], @XMM[0], @XMM[ 8]
-	vld1.64		{@XMM[12]}, [r0,:128]!
-	veor		@XMM[1], @XMM[1], @XMM[ 9]
-	veor		@XMM[8], @XMM[6], @XMM[10]
-	vst1.8		{@XMM[0]-@XMM[1]}, [$out]!
-	veor		@XMM[9], @XMM[4], @XMM[11]
-	veor		@XMM[10], @XMM[2], @XMM[12]
-	vst1.8		{@XMM[8]-@XMM[9]}, [$out]!
-	vst1.8		{@XMM[10]}, [$out]!
-
-	vld1.64		{@XMM[8]}, [r0,:128]		@ next round tweak
-	b		.Lxts_dec_done
-.align	4
-.Lxts_dec_4:
-	veor		@XMM[2], @XMM[2], @XMM[10]
-#ifndef	BSAES_ASM_EXTENDED_KEY
-	add		r4, sp, #0x90			@ pass key schedule
-#else
-	add		r4, $key, #248			@ pass key schedule
-#endif
-	veor		@XMM[3], @XMM[3], @XMM[11]
-	mov		r5, $rounds			@ pass rounds
-	mov		r0, sp
-
-	bl		_bsaes_decrypt8
-
-	vld1.64		{@XMM[ 8]-@XMM[ 9]}, [r0,:128]!
-	vld1.64		{@XMM[10]-@XMM[11]}, [r0,:128]!
-	veor		@XMM[0], @XMM[0], @XMM[ 8]
-	veor		@XMM[1], @XMM[1], @XMM[ 9]
-	veor		@XMM[8], @XMM[6], @XMM[10]
-	vst1.8		{@XMM[0]-@XMM[1]}, [$out]!
-	veor		@XMM[9], @XMM[4], @XMM[11]
-	vst1.8		{@XMM[8]-@XMM[9]}, [$out]!
-
-	vld1.64		{@XMM[8]}, [r0,:128]		@ next round tweak
-	b		.Lxts_dec_done
-.align	4
-.Lxts_dec_3:
-	veor		@XMM[1], @XMM[1], @XMM[9]
-#ifndef	BSAES_ASM_EXTENDED_KEY
-	add		r4, sp, #0x90			@ pass key schedule
-#else
-	add		r4, $key, #248			@ pass key schedule
-#endif
-	veor		@XMM[2], @XMM[2], @XMM[10]
-	mov		r5, $rounds			@ pass rounds
-	mov		r0, sp
-
-	bl		_bsaes_decrypt8
-
-	vld1.64		{@XMM[8]-@XMM[9]}, [r0,:128]!
-	vld1.64		{@XMM[10]}, [r0,:128]!
-	veor		@XMM[0], @XMM[0], @XMM[ 8]
-	veor		@XMM[1], @XMM[1], @XMM[ 9]
-	veor		@XMM[8], @XMM[6], @XMM[10]
-	vst1.8		{@XMM[0]-@XMM[1]}, [$out]!
-	vst1.8		{@XMM[8]}, [$out]!
-
-	vld1.64		{@XMM[8]}, [r0,:128]		@ next round tweak
-	b		.Lxts_dec_done
-.align	4
-.Lxts_dec_2:
-	veor		@XMM[0], @XMM[0], @XMM[8]
-#ifndef	BSAES_ASM_EXTENDED_KEY
-	add		r4, sp, #0x90			@ pass key schedule
-#else
-	add		r4, $key, #248			@ pass key schedule
-#endif
-	veor		@XMM[1], @XMM[1], @XMM[9]
-	mov		r5, $rounds			@ pass rounds
-	mov		r0, sp
-
-	bl		_bsaes_decrypt8
-
-	vld1.64		{@XMM[8]-@XMM[9]}, [r0,:128]!
-	veor		@XMM[0], @XMM[0], @XMM[ 8]
-	veor		@XMM[1], @XMM[1], @XMM[ 9]
-	vst1.8		{@XMM[0]-@XMM[1]}, [$out]!
-
-	vld1.64		{@XMM[8]}, [r0,:128]		@ next round tweak
-	b		.Lxts_dec_done
-.align	4
-.Lxts_dec_1:
-	mov		r0, sp
-	veor		@XMM[0], @XMM[0], @XMM[8]
-	mov		r1, sp
-	vst1.8		{@XMM[0]}, [sp,:128]
-	mov		r5, $magic			@ preserve magic
-	mov		r2, $key
-	mov		r4, $fp				@ preserve fp
-
-	bl		aes_nohw_decrypt
-
-	vld1.8		{@XMM[0]}, [sp,:128]
-	veor		@XMM[0], @XMM[0], @XMM[8]
-	vst1.8		{@XMM[0]}, [$out]!
-	mov		$fp, r4
-	mov		$magic, r5
-
-	vmov		@XMM[8], @XMM[9]		@ next round tweak
-
-.Lxts_dec_done:
-#ifndef	XTS_CHAIN_TWEAK
-	adds		$len, #0x10
-	beq		.Lxts_dec_ret
-
-	@ calculate one round of extra tweak for the stolen ciphertext
-	vldmia		$magic, {$twmask}
-	vshr.s64	@XMM[6], @XMM[8], #63
-	vand		@XMM[6], @XMM[6], $twmask
-	vadd.u64	@XMM[9], @XMM[8], @XMM[8]
-	vswp		`&Dhi("@XMM[6]")`,`&Dlo("@XMM[6]")`
-	veor		@XMM[9], @XMM[9], @XMM[6]
-
-	@ perform the final decryption with the last tweak value
-	vld1.8		{@XMM[0]}, [$inp]!
-	mov		r0, sp
-	veor		@XMM[0], @XMM[0], @XMM[9]
-	mov		r1, sp
-	vst1.8		{@XMM[0]}, [sp,:128]
-	mov		r2, $key
-	mov		r4, $fp			@ preserve fp
-
-	bl		aes_nohw_decrypt
-
-	vld1.8		{@XMM[0]}, [sp,:128]
-	veor		@XMM[0], @XMM[0], @XMM[9]
-	vst1.8		{@XMM[0]}, [$out]
-
-	mov		r6, $out
-.Lxts_dec_steal:
-	ldrb		r1, [$out]
-	ldrb		r0, [$inp], #1
-	strb		r1, [$out, #0x10]
-	strb		r0, [$out], #1
-
-	subs		$len, #1
-	bhi		.Lxts_dec_steal
-
-	vld1.8		{@XMM[0]}, [r6]
-	mov		r0, sp
-	veor		@XMM[0], @XMM[8]
-	mov		r1, sp
-	vst1.8		{@XMM[0]}, [sp,:128]
-	mov		r2, $key
-
-	bl		aes_nohw_decrypt
-
-	vld1.8		{@XMM[0]}, [sp,:128]
-	veor		@XMM[0], @XMM[0], @XMM[8]
-	vst1.8		{@XMM[0]}, [r6]
-	mov		$fp, r4
-#endif
-
-.Lxts_dec_ret:
-	bic		r0, $fp, #0xf
-	vmov.i32	q0, #0
-	vmov.i32	q1, #0
-#ifdef	XTS_CHAIN_TWEAK
-	ldr		r1, [$fp, #0x20+VFP_ABI_FRAME]	@ chain tweak
-#endif
-.Lxts_dec_bzero:				@ wipe key schedule [if any]
-	vstmia		sp!, {q0-q1}
-	cmp		sp, r0
-	bne		.Lxts_dec_bzero
-
-	mov		sp, $fp
-#ifdef	XTS_CHAIN_TWEAK
-	vst1.8		{@XMM[8]}, [r1]
-#endif
-	VFP_ABI_POP
-	ldmia		sp!, {r4-r10, pc}	@ return
-
-.size	bsaes_xts_decrypt,.-bsaes_xts_decrypt
->>>>>>> 885a63fb
+.size	GFp_bsaes_ctr32_encrypt_blocks,.-GFp_bsaes_ctr32_encrypt_blocks
 ___
 }
 $code.=<<___;
