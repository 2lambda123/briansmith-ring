/* Copyright (c) 2017, Google Inc.
 *
 * Permission to use, copy, modify, and/or distribute this software for any
 * purpose with or without fee is hereby granted, provided that the above
 * copyright notice and this permission notice appear in all copies.
 *
 * THE SOFTWARE IS PROVIDED "AS IS" AND THE AUTHOR DISCLAIMS ALL WARRANTIES
 * WITH REGARD TO THIS SOFTWARE INCLUDING ALL IMPLIED WARRANTIES OF
 * MERCHANTABILITY AND FITNESS. IN NO EVENT SHALL THE AUTHOR BE LIABLE FOR ANY
 * SPECIAL, DIRECT, INDIRECT, OR CONSEQUENTIAL DAMAGES OR ANY DAMAGES
 * WHATSOEVER RESULTING FROM LOSS OF USE, DATA OR PROFITS, WHETHER IN AN ACTION
 * OF CONTRACT, NEGLIGENCE OR OTHER TORTIOUS ACTION, ARISING OUT OF OR IN
 * CONNECTION WITH THE USE OR PERFORMANCE OF THIS SOFTWARE. */

#ifndef OPENSSL_HEADER_AES_INTERNAL_H
#define OPENSSL_HEADER_AES_INTERNAL_H

#include <stdlib.h>

#include <GFp/cpu.h>

#if defined(__cplusplus)
extern "C" {
#endif


#if !defined(OPENSSL_NO_ASM) && (defined(OPENSSL_ARM) || defined(OPENSSL_AARCH64))
#define HWAES

static int hwaes_capable(void) {
  return GFp_is_ARMv8_AES_capable();
}
#endif  // !NO_ASM && (AES || AARCH64)

#if !defined(OPENSSL_NO_ASM) && defined(OPENSSL_PPC64LE)
#define HWAES

static int hwaes_capable(void) {
  return GFp_is_PPC64LE_vcrypto_capable();
}
#endif  // !NO_ASM && PPC64LE


#if defined(HWAES)

int aes_hw_set_encrypt_key(const uint8_t *user_key, const int bits,
                           AES_KEY *key);
int aes_hw_set_decrypt_key(const uint8_t *user_key, const int bits,
                           AES_KEY *key);
void aes_hw_encrypt(const uint8_t *in, uint8_t *out, const AES_KEY *key);
void aes_hw_decrypt(const uint8_t *in, uint8_t *out, const AES_KEY *key);
void aes_hw_cbc_encrypt(const uint8_t *in, uint8_t *out, size_t length,
                        const AES_KEY *key, uint8_t *ivec, const int enc);
void aes_hw_ctr32_encrypt_blocks(const uint8_t *in, uint8_t *out, size_t len,
                                 const AES_KEY *key, const uint8_t ivec[16]);

<<<<<<< HEAD
#endif /* HWAES */
=======
#else

// If HWAES isn't defined then we provide dummy functions for each of the hwaes
// functions.
static int hwaes_capable(void) { return 0; }

static int aes_hw_set_encrypt_key(const uint8_t *user_key, int bits,
                                  AES_KEY *key) {
  abort();
}

static int aes_hw_set_decrypt_key(const uint8_t *user_key, int bits,
                                  AES_KEY *key) {
  abort();
}

static void aes_hw_encrypt(const uint8_t *in, uint8_t *out,
                           const AES_KEY *key) {
  abort();
}

static void aes_hw_decrypt(const uint8_t *in, uint8_t *out,
                           const AES_KEY *key) {
  abort();
}

static void aes_hw_cbc_encrypt(const uint8_t *in, uint8_t *out, size_t length,
                               const AES_KEY *key, uint8_t *ivec, int enc) {
  abort();
}

static void aes_hw_ctr32_encrypt_blocks(const uint8_t *in, uint8_t *out,
                                        size_t len, const AES_KEY *key,
                                        const uint8_t ivec[16]) {
  abort();
}

#endif  // !HWAES
>>>>>>> 808f8329

#if defined(__cplusplus)
}  // extern C
#endif

#endif  // OPENSSL_HEADER_AES_INTERNAL_H<|MERGE_RESOLUTION|>--- conflicted
+++ resolved
@@ -54,48 +54,7 @@
 void aes_hw_ctr32_encrypt_blocks(const uint8_t *in, uint8_t *out, size_t len,
                                  const AES_KEY *key, const uint8_t ivec[16]);
 
-<<<<<<< HEAD
 #endif /* HWAES */
-=======
-#else
-
-// If HWAES isn't defined then we provide dummy functions for each of the hwaes
-// functions.
-static int hwaes_capable(void) { return 0; }
-
-static int aes_hw_set_encrypt_key(const uint8_t *user_key, int bits,
-                                  AES_KEY *key) {
-  abort();
-}
-
-static int aes_hw_set_decrypt_key(const uint8_t *user_key, int bits,
-                                  AES_KEY *key) {
-  abort();
-}
-
-static void aes_hw_encrypt(const uint8_t *in, uint8_t *out,
-                           const AES_KEY *key) {
-  abort();
-}
-
-static void aes_hw_decrypt(const uint8_t *in, uint8_t *out,
-                           const AES_KEY *key) {
-  abort();
-}
-
-static void aes_hw_cbc_encrypt(const uint8_t *in, uint8_t *out, size_t length,
-                               const AES_KEY *key, uint8_t *ivec, int enc) {
-  abort();
-}
-
-static void aes_hw_ctr32_encrypt_blocks(const uint8_t *in, uint8_t *out,
-                                        size_t len, const AES_KEY *key,
-                                        const uint8_t ivec[16]) {
-  abort();
-}
-
-#endif  // !HWAES
->>>>>>> 808f8329
 
 #if defined(__cplusplus)
 }  // extern C
