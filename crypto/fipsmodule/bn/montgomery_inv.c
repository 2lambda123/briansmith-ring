--- conflicted
+++ resolved
@@ -19,19 +19,10 @@
 // Avoid -Wmissing-prototypes warnings.
 uint64_t GFp_bn_neg_inv_mod_r_u64(uint64_t n);
 
-<<<<<<< HEAD
-OPENSSL_COMPILE_ASSERT(BN_MONT_CTX_N0_LIMBS == 1 || BN_MONT_CTX_N0_LIMBS == 2,
-                       BN_MONT_CTX_N0_LIMBS_VALUE_INVALID);
-OPENSSL_COMPILE_ASSERT(sizeof(uint64_t) ==
-                       BN_MONT_CTX_N0_LIMBS * sizeof(BN_ULONG),
-                       BN_MONT_CTX_N0_LIMBS_DOES_NOT_MATCH_UINT64_T);
-=======
 OPENSSL_STATIC_ASSERT(BN_MONT_CTX_N0_LIMBS == 1 || BN_MONT_CTX_N0_LIMBS == 2,
                       "BN_MONT_CTX_N0_LIMBS value is invalid");
-OPENSSL_STATIC_ASSERT(sizeof(BN_ULONG) * BN_MONT_CTX_N0_LIMBS ==
-                          sizeof(uint64_t),
+OPENSSL_STATIC_ASSERT(sizeof(BN_ULONG) * BN_MONT_CTX_N0_LIMBS == sizeof(uint64_t),
                       "uint64_t is insufficient precision for n0");
->>>>>>> 5ecfb10d
 
 // LG_LITTLE_R is log_2(r).
 #define LG_LITTLE_R (BN_MONT_CTX_N0_LIMBS * BN_BITS2)
