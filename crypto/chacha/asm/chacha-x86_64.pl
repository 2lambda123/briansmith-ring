#! /usr/bin/env perl
# Copyright 2016 The OpenSSL Project Authors. All Rights Reserved.
#
# Licensed under the OpenSSL license (the "License").  You may not use
# this file except in compliance with the License.  You can obtain a copy
# in the file LICENSE in the source distribution or at
# https://www.openssl.org/source/license.html

#
# ====================================================================
# Written by Andy Polyakov <appro@openssl.org> for the OpenSSL
# project. The module is, however, dual licensed under OpenSSL and
# CRYPTOGAMS licenses depending on where you obtain it. For further
# details see http://www.openssl.org/~appro/cryptogams/.
# ====================================================================
#
# November 2014
#
# ChaCha20 for x86_64.
#
# December 2016
#
# Add AVX512F code path.
#
# Performance in cycles per byte out of large buffer.
#
#		IALU/gcc 4.8(i)	1xSSSE3/SSE2	4xSSSE3	    8xAVX2
#
# P4		9.48/+99%	-/22.7(ii)	-
# Core2		7.83/+55%	7.90/8.08	4.35
# Westmere	7.19/+50%	5.60/6.70	3.00
# Sandy Bridge	8.31/+42%	5.45/6.76	2.72
# Ivy Bridge	6.71/+46%	5.40/6.49	2.41
# Haswell	5.92/+43%	5.20/6.45	2.42	    1.23
# Skylake	5.87/+39%	4.70/-		2.31	    1.19
# Silvermont	12.0/+33%	7.75/7.40	7.03(iii)
# Goldmont	10.6/+17%	5.10/-		3.28
# Sledgehammer	7.28/+52%	-/14.2(ii)	-
# Bulldozer	9.66/+28%	9.85/11.1	3.06(iv)
# VIA Nano	10.5/+46%	6.72/8.60	6.05
#
# (i)	compared to older gcc 3.x one can observe >2x improvement on
#	most platforms;
# (ii)	as it can be seen, SSE2 performance is too low on legacy
#	processors; NxSSE2 results are naturally better, but not
#	impressively better than IALU ones, which is why you won't
#	find SSE2 code below;
# (iii)	this is not optimal result for Atom because of MSROM
#	limitations, SSE2 can do better, but gain is considered too
#	low to justify the [maintenance] effort;
# (iv)	Bulldozer actually executes 4xXOP code path that delivers 2.20;
#
# Modified from upstream OpenSSL to remove the XOP code.

$flavour = shift;
$output  = shift;
if ($flavour =~ /\./) { $output = $flavour; undef $flavour; }

$win64=0; $win64=1 if ($flavour =~ /[nm]asm|mingw64/ || $output =~ /\.asm$/);

$0 =~ m/(.*[\/\\])[^\/\\]+$/; $dir=$1;
( $xlate="${dir}x86_64-xlate.pl" and -f $xlate ) or
( $xlate="${dir}../../perlasm/x86_64-xlate.pl" and -f $xlate) or
die "can't locate x86_64-xlate.pl";

$avx = 2;

open OUT,"| \"$^X\" \"$xlate\" $flavour \"$output\"";
*STDOUT=*OUT;

# input parameter block
($out,$inp,$len,$key,$counter)=("%rdi","%rsi","%rdx","%rcx","%r8");

$code.=<<___;
.text

.extern GFp_ia32cap_P

.align	64
.Lzero:
.long	0,0,0,0
.Lone:
.long	1,0,0,0
.Linc:
.long	0,1,2,3
.Lfour:
.long	4,4,4,4
.Lincy:
.long	0,2,4,6,1,3,5,7
.Leight:
.long	8,8,8,8,8,8,8,8
.Lrot16:
.byte	0x2,0x3,0x0,0x1, 0x6,0x7,0x4,0x5, 0xa,0xb,0x8,0x9, 0xe,0xf,0xc,0xd
.Lrot24:
.byte	0x3,0x0,0x1,0x2, 0x7,0x4,0x5,0x6, 0xb,0x8,0x9,0xa, 0xf,0xc,0xd,0xe
.Lsigma:
.asciz	"expand 32-byte k"
.align	64
.Lzeroz:
.long	0,0,0,0, 1,0,0,0, 2,0,0,0, 3,0,0,0
.Lfourz:
.long	4,0,0,0, 4,0,0,0, 4,0,0,0, 4,0,0,0
.Lincz:
.long	0,1,2,3,4,5,6,7,8,9,10,11,12,13,14,15
.Lsixteen:
.long	16,16,16,16,16,16,16,16,16,16,16,16,16,16,16,16
.asciz	"ChaCha20 for x86_64, CRYPTOGAMS by <appro\@openssl.org>"
___

sub AUTOLOAD()          # thunk [simplified] 32-bit style perlasm
{ my $opcode = $AUTOLOAD; $opcode =~ s/.*:://;
  my $arg = pop;
    $arg = "\$$arg" if ($arg*1 eq $arg);
    $code .= "\t$opcode\t".join(',',$arg,reverse @_)."\n";
}

@x=("%eax","%ebx","%ecx","%edx",map("%r${_}d",(8..11)),
    "%nox","%nox","%nox","%nox",map("%r${_}d",(12..15)));
@t=("%esi","%edi");

sub ROUND {			# critical path is 24 cycles per round
my ($a0,$b0,$c0,$d0)=@_;
my ($a1,$b1,$c1,$d1)=map(($_&~3)+(($_+1)&3),($a0,$b0,$c0,$d0));
my ($a2,$b2,$c2,$d2)=map(($_&~3)+(($_+1)&3),($a1,$b1,$c1,$d1));
my ($a3,$b3,$c3,$d3)=map(($_&~3)+(($_+1)&3),($a2,$b2,$c2,$d2));
my ($xc,$xc_)=map("\"$_\"",@t);
my @x=map("\"$_\"",@x);

	# Consider order in which variables are addressed by their
	# index:
	#
	#	a   b   c   d
	#
	#	0   4   8  12 < even round
	#	1   5   9  13
	#	2   6  10  14
	#	3   7  11  15
	#	0   5  10  15 < odd round
	#	1   6  11  12
	#	2   7   8  13
	#	3   4   9  14
	#
	# 'a', 'b' and 'd's are permanently allocated in registers,
	# @x[0..7,12..15], while 'c's are maintained in memory. If
	# you observe 'c' column, you'll notice that pair of 'c's is
	# invariant between rounds. This means that we have to reload
	# them once per round, in the middle. This is why you'll see
	# bunch of 'c' stores and loads in the middle, but none in
	# the beginning or end.

	# Normally instructions would be interleaved to favour in-order
	# execution. Generally out-of-order cores manage it gracefully,
	# but not this time for some reason. As in-order execution
	# cores are dying breed, old Atom is the only one around,
	# instructions are left uninterleaved. Besides, Atom is better
	# off executing 1xSSSE3 code anyway...

	(
	"&add	(@x[$a0],@x[$b0])",	# Q1
	"&xor	(@x[$d0],@x[$a0])",
	"&rol	(@x[$d0],16)",
	 "&add	(@x[$a1],@x[$b1])",	# Q2
	 "&xor	(@x[$d1],@x[$a1])",
	 "&rol	(@x[$d1],16)",

	"&add	($xc,@x[$d0])",
	"&xor	(@x[$b0],$xc)",
	"&rol	(@x[$b0],12)",
	 "&add	($xc_,@x[$d1])",
	 "&xor	(@x[$b1],$xc_)",
	 "&rol	(@x[$b1],12)",

	"&add	(@x[$a0],@x[$b0])",
	"&xor	(@x[$d0],@x[$a0])",
	"&rol	(@x[$d0],8)",
	 "&add	(@x[$a1],@x[$b1])",
	 "&xor	(@x[$d1],@x[$a1])",
	 "&rol	(@x[$d1],8)",

	"&add	($xc,@x[$d0])",
	"&xor	(@x[$b0],$xc)",
	"&rol	(@x[$b0],7)",
	 "&add	($xc_,@x[$d1])",
	 "&xor	(@x[$b1],$xc_)",
	 "&rol	(@x[$b1],7)",

	"&mov	(\"4*$c0(%rsp)\",$xc)",	# reload pair of 'c's
	 "&mov	(\"4*$c1(%rsp)\",$xc_)",
	"&mov	($xc,\"4*$c2(%rsp)\")",
	 "&mov	($xc_,\"4*$c3(%rsp)\")",

	"&add	(@x[$a2],@x[$b2])",	# Q3
	"&xor	(@x[$d2],@x[$a2])",
	"&rol	(@x[$d2],16)",
	 "&add	(@x[$a3],@x[$b3])",	# Q4
	 "&xor	(@x[$d3],@x[$a3])",
	 "&rol	(@x[$d3],16)",

	"&add	($xc,@x[$d2])",
	"&xor	(@x[$b2],$xc)",
	"&rol	(@x[$b2],12)",
	 "&add	($xc_,@x[$d3])",
	 "&xor	(@x[$b3],$xc_)",
	 "&rol	(@x[$b3],12)",

	"&add	(@x[$a2],@x[$b2])",
	"&xor	(@x[$d2],@x[$a2])",
	"&rol	(@x[$d2],8)",
	 "&add	(@x[$a3],@x[$b3])",
	 "&xor	(@x[$d3],@x[$a3])",
	 "&rol	(@x[$d3],8)",

	"&add	($xc,@x[$d2])",
	"&xor	(@x[$b2],$xc)",
	"&rol	(@x[$b2],7)",
	 "&add	($xc_,@x[$d3])",
	 "&xor	(@x[$b3],$xc_)",
	 "&rol	(@x[$b3],7)"
	);
}

########################################################################
# Generic code path that handles all lengths on pre-SSSE3 processors.
$code.=<<___;
.globl	GFp_ChaCha20_ctr32
.type	GFp_ChaCha20_ctr32,\@function,5
.align	64
GFp_ChaCha20_ctr32:
	cmp	\$0,$len
	je	.Lno_data
<<<<<<< HEAD
	mov	GFp_ia32cap_P+4(%rip),%r10
=======
	mov	OPENSSL_ia32cap_P+4(%rip),%r10
___
$code.=<<___	if ($avx>2);
	bt	\$48,%r10		# check for AVX512F
	jc	.LChaCha20_avx512
___
$code.=<<___;
>>>>>>> 004bff3a
	test	\$`1<<(41-32)`,%r10d
	jnz	.LChaCha20_ssse3

	push	%rbx
	push	%rbp
	push	%r12
	push	%r13
	push	%r14
	push	%r15
	sub	\$64+24,%rsp

	#movdqa	.Lsigma(%rip),%xmm0
	movdqu	($key),%xmm1
	movdqu	16($key),%xmm2
	movdqu	($counter),%xmm3
	movdqa	.Lone(%rip),%xmm4

	#movdqa	%xmm0,4*0(%rsp)		# key[0]
	movdqa	%xmm1,4*4(%rsp)		# key[1]
	movdqa	%xmm2,4*8(%rsp)		# key[2]
	movdqa	%xmm3,4*12(%rsp)	# key[3]
	mov	$len,%rbp		# reassign $len
	jmp	.Loop_outer

.align	32
.Loop_outer:
	mov	\$0x61707865,@x[0]      # 'expa'
	mov	\$0x3320646e,@x[1]      # 'nd 3'
	mov	\$0x79622d32,@x[2]      # '2-by'
	mov	\$0x6b206574,@x[3]      # 'te k'
	mov	4*4(%rsp),@x[4]
	mov	4*5(%rsp),@x[5]
	mov	4*6(%rsp),@x[6]
	mov	4*7(%rsp),@x[7]
	movd	%xmm3,@x[12]
	mov	4*13(%rsp),@x[13]
	mov	4*14(%rsp),@x[14]
	mov	4*15(%rsp),@x[15]

	mov	%rbp,64+0(%rsp)		# save len
	mov	\$10,%ebp
	mov	$inp,64+8(%rsp)		# save inp
	movq	%xmm2,%rsi		# "@x[8]"
	mov	$out,64+16(%rsp)	# save out
	mov	%rsi,%rdi
	shr	\$32,%rdi		# "@x[9]"
	jmp	.Loop

.align	32
.Loop:
___
	foreach (&ROUND (0, 4, 8,12)) { eval; }
	foreach (&ROUND	(0, 5,10,15)) { eval; }
	&dec	("%ebp");
	&jnz	(".Loop");

$code.=<<___;
	mov	@t[1],4*9(%rsp)		# modulo-scheduled
	mov	@t[0],4*8(%rsp)
	mov	64(%rsp),%rbp		# load len
	movdqa	%xmm2,%xmm1
	mov	64+8(%rsp),$inp		# load inp
	paddd	%xmm4,%xmm3		# increment counter
	mov	64+16(%rsp),$out	# load out

	add	\$0x61707865,@x[0]      # 'expa'
	add	\$0x3320646e,@x[1]      # 'nd 3'
	add	\$0x79622d32,@x[2]      # '2-by'
	add	\$0x6b206574,@x[3]      # 'te k'
	add	4*4(%rsp),@x[4]
	add	4*5(%rsp),@x[5]
	add	4*6(%rsp),@x[6]
	add	4*7(%rsp),@x[7]
	add	4*12(%rsp),@x[12]
	add	4*13(%rsp),@x[13]
	add	4*14(%rsp),@x[14]
	add	4*15(%rsp),@x[15]
	paddd	4*8(%rsp),%xmm1

	cmp	\$64,%rbp
	jb	.Ltail

	xor	4*0($inp),@x[0]		# xor with input
	xor	4*1($inp),@x[1]
	xor	4*2($inp),@x[2]
	xor	4*3($inp),@x[3]
	xor	4*4($inp),@x[4]
	xor	4*5($inp),@x[5]
	xor	4*6($inp),@x[6]
	xor	4*7($inp),@x[7]
	movdqu	4*8($inp),%xmm0
	xor	4*12($inp),@x[12]
	xor	4*13($inp),@x[13]
	xor	4*14($inp),@x[14]
	xor	4*15($inp),@x[15]
	lea	4*16($inp),$inp		# inp+=64
	pxor	%xmm1,%xmm0

	movdqa	%xmm2,4*8(%rsp)
	movd	%xmm3,4*12(%rsp)

	mov	@x[0],4*0($out)		# write output
	mov	@x[1],4*1($out)
	mov	@x[2],4*2($out)
	mov	@x[3],4*3($out)
	mov	@x[4],4*4($out)
	mov	@x[5],4*5($out)
	mov	@x[6],4*6($out)
	mov	@x[7],4*7($out)
	movdqu	%xmm0,4*8($out)
	mov	@x[12],4*12($out)
	mov	@x[13],4*13($out)
	mov	@x[14],4*14($out)
	mov	@x[15],4*15($out)
	lea	4*16($out),$out		# out+=64

	sub	\$64,%rbp
	jnz	.Loop_outer

	jmp	.Ldone

.align	16
.Ltail:
	mov	@x[0],4*0(%rsp)
	mov	@x[1],4*1(%rsp)
	xor	%rbx,%rbx
	mov	@x[2],4*2(%rsp)
	mov	@x[3],4*3(%rsp)
	mov	@x[4],4*4(%rsp)
	mov	@x[5],4*5(%rsp)
	mov	@x[6],4*6(%rsp)
	mov	@x[7],4*7(%rsp)
	movdqa	%xmm1,4*8(%rsp)
	mov	@x[12],4*12(%rsp)
	mov	@x[13],4*13(%rsp)
	mov	@x[14],4*14(%rsp)
	mov	@x[15],4*15(%rsp)

.Loop_tail:
	movzb	($inp,%rbx),%eax
	movzb	(%rsp,%rbx),%edx
	lea	1(%rbx),%rbx
	xor	%edx,%eax
	mov	%al,-1($out,%rbx)
	dec	%rbp
	jnz	.Loop_tail

.Ldone:
	add	\$64+24,%rsp
	pop	%r15
	pop	%r14
	pop	%r13
	pop	%r12
	pop	%rbp
	pop	%rbx
.Lno_data:
	ret
.size	GFp_ChaCha20_ctr32,.-GFp_ChaCha20_ctr32
___

########################################################################
# SSSE3 code path that handles shorter lengths
{
my ($a,$b,$c,$d,$t,$t1,$rot16,$rot24)=map("%xmm$_",(0..7));

sub SSSE3ROUND {	# critical path is 20 "SIMD ticks" per round
	&paddd	($a,$b);
	&pxor	($d,$a);
	&pshufb	($d,$rot16);

	&paddd	($c,$d);
	&pxor	($b,$c);
	&movdqa	($t,$b);
	&psrld	($b,20);
	&pslld	($t,12);
	&por	($b,$t);

	&paddd	($a,$b);
	&pxor	($d,$a);
	&pshufb	($d,$rot24);

	&paddd	($c,$d);
	&pxor	($b,$c);
	&movdqa	($t,$b);
	&psrld	($b,25);
	&pslld	($t,7);
	&por	($b,$t);
}

my $xframe = $win64 ? 32+32+8 : 24;

$code.=<<___;
.type	ChaCha20_ssse3,\@function,5
.align	32
ChaCha20_ssse3:
.LChaCha20_ssse3:
___
$code.=<<___;
	cmp	\$128,$len		# we might throw away some data,
	ja	.LChaCha20_4x		# but overall it won't be slower

.Ldo_sse3_after_all:
	push	%rbx			# just to share SEH handler, no pops
	push	%rbp
	push	%r12
	push	%r13
	push	%r14
	push	%r15

	sub	\$64+$xframe,%rsp
___
$code.=<<___	if ($win64);
	movaps	%xmm6,64+32(%rsp)
	movaps	%xmm7,64+48(%rsp)
___
$code.=<<___;
	movdqa	.Lsigma(%rip),$a
	movdqu	($key),$b
	movdqu	16($key),$c
	movdqu	($counter),$d
	movdqa	.Lrot16(%rip),$rot16
	movdqa	.Lrot24(%rip),$rot24

	movdqa	$a,0x00(%rsp)
	movdqa	$b,0x10(%rsp)
	movdqa	$c,0x20(%rsp)
	movdqa	$d,0x30(%rsp)
	mov	\$10,$counter		# reuse $counter
	jmp	.Loop_ssse3

.align	32
.Loop_outer_ssse3:
	movdqa	.Lone(%rip),$d
	movdqa	0x00(%rsp),$a
	movdqa	0x10(%rsp),$b
	movdqa	0x20(%rsp),$c
	paddd	0x30(%rsp),$d
	mov	\$10,$counter
	movdqa	$d,0x30(%rsp)
	jmp	.Loop_ssse3

.align	32
.Loop_ssse3:
___
	&SSSE3ROUND();
	&pshufd	($c,$c,0b01001110);
	&pshufd	($b,$b,0b00111001);
	&pshufd	($d,$d,0b10010011);
	&nop	();

	&SSSE3ROUND();
	&pshufd	($c,$c,0b01001110);
	&pshufd	($b,$b,0b10010011);
	&pshufd	($d,$d,0b00111001);

	&dec	($counter);
	&jnz	(".Loop_ssse3");

$code.=<<___;
	paddd	0x00(%rsp),$a
	paddd	0x10(%rsp),$b
	paddd	0x20(%rsp),$c
	paddd	0x30(%rsp),$d

	cmp	\$64,$len
	jb	.Ltail_ssse3

	movdqu	0x00($inp),$t
	movdqu	0x10($inp),$t1
	pxor	$t,$a			# xor with input
	movdqu	0x20($inp),$t
	pxor	$t1,$b
	movdqu	0x30($inp),$t1
	lea	0x40($inp),$inp		# inp+=64
	pxor	$t,$c
	pxor	$t1,$d

	movdqu	$a,0x00($out)		# write output
	movdqu	$b,0x10($out)
	movdqu	$c,0x20($out)
	movdqu	$d,0x30($out)
	lea	0x40($out),$out		# out+=64

	sub	\$64,$len
	jnz	.Loop_outer_ssse3

	jmp	.Ldone_ssse3

.align	16
.Ltail_ssse3:
	movdqa	$a,0x00(%rsp)
	movdqa	$b,0x10(%rsp)
	movdqa	$c,0x20(%rsp)
	movdqa	$d,0x30(%rsp)
	xor	$counter,$counter

.Loop_tail_ssse3:
	movzb	($inp,$counter),%eax
	movzb	(%rsp,$counter),%ecx
	lea	1($counter),$counter
	xor	%ecx,%eax
	mov	%al,-1($out,$counter)
	dec	$len
	jnz	.Loop_tail_ssse3

.Ldone_ssse3:
___
$code.=<<___	if ($win64);
	movaps	64+32(%rsp),%xmm6
	movaps	64+48(%rsp),%xmm7
___
$code.=<<___;
	add	\$64+$xframe+48,%rsp
	ret
.size	ChaCha20_ssse3,.-ChaCha20_ssse3
___
}

########################################################################
# SSSE3 code path that handles longer messages.
{
# assign variables to favor Atom front-end
my ($xd0,$xd1,$xd2,$xd3, $xt0,$xt1,$xt2,$xt3,
    $xa0,$xa1,$xa2,$xa3, $xb0,$xb1,$xb2,$xb3)=map("%xmm$_",(0..15));
my  @xx=($xa0,$xa1,$xa2,$xa3, $xb0,$xb1,$xb2,$xb3,
	"%nox","%nox","%nox","%nox", $xd0,$xd1,$xd2,$xd3);

sub SSSE3_lane_ROUND {
my ($a0,$b0,$c0,$d0)=@_;
my ($a1,$b1,$c1,$d1)=map(($_&~3)+(($_+1)&3),($a0,$b0,$c0,$d0));
my ($a2,$b2,$c2,$d2)=map(($_&~3)+(($_+1)&3),($a1,$b1,$c1,$d1));
my ($a3,$b3,$c3,$d3)=map(($_&~3)+(($_+1)&3),($a2,$b2,$c2,$d2));
my ($xc,$xc_,$t0,$t1)=map("\"$_\"",$xt0,$xt1,$xt2,$xt3);
my @x=map("\"$_\"",@xx);

	# Consider order in which variables are addressed by their
	# index:
	#
	#	a   b   c   d
	#
	#	0   4   8  12 < even round
	#	1   5   9  13
	#	2   6  10  14
	#	3   7  11  15
	#	0   5  10  15 < odd round
	#	1   6  11  12
	#	2   7   8  13
	#	3   4   9  14
	#
	# 'a', 'b' and 'd's are permanently allocated in registers,
	# @x[0..7,12..15], while 'c's are maintained in memory. If
	# you observe 'c' column, you'll notice that pair of 'c's is
	# invariant between rounds. This means that we have to reload
	# them once per round, in the middle. This is why you'll see
	# bunch of 'c' stores and loads in the middle, but none in
	# the beginning or end.

	(
	"&paddd		(@x[$a0],@x[$b0])",	# Q1
	 "&paddd	(@x[$a1],@x[$b1])",	# Q2
	"&pxor		(@x[$d0],@x[$a0])",
	 "&pxor		(@x[$d1],@x[$a1])",
	"&pshufb	(@x[$d0],$t1)",
	 "&pshufb	(@x[$d1],$t1)",

	"&paddd		($xc,@x[$d0])",
	 "&paddd	($xc_,@x[$d1])",
	"&pxor		(@x[$b0],$xc)",
	 "&pxor		(@x[$b1],$xc_)",
	"&movdqa	($t0,@x[$b0])",
	"&pslld		(@x[$b0],12)",
	"&psrld		($t0,20)",
	 "&movdqa	($t1,@x[$b1])",
	 "&pslld	(@x[$b1],12)",
	"&por		(@x[$b0],$t0)",
	 "&psrld	($t1,20)",
	"&movdqa	($t0,'(%r11)')",	# .Lrot24(%rip)
	 "&por		(@x[$b1],$t1)",

	"&paddd		(@x[$a0],@x[$b0])",
	 "&paddd	(@x[$a1],@x[$b1])",
	"&pxor		(@x[$d0],@x[$a0])",
	 "&pxor		(@x[$d1],@x[$a1])",
	"&pshufb	(@x[$d0],$t0)",
	 "&pshufb	(@x[$d1],$t0)",

	"&paddd		($xc,@x[$d0])",
	 "&paddd	($xc_,@x[$d1])",
	"&pxor		(@x[$b0],$xc)",
	 "&pxor		(@x[$b1],$xc_)",
	"&movdqa	($t1,@x[$b0])",
	"&pslld		(@x[$b0],7)",
	"&psrld		($t1,25)",
	 "&movdqa	($t0,@x[$b1])",
	 "&pslld	(@x[$b1],7)",
	"&por		(@x[$b0],$t1)",
	 "&psrld	($t0,25)",
	"&movdqa	($t1,'(%r10)')",	# .Lrot16(%rip)
	 "&por		(@x[$b1],$t0)",

	"&movdqa	(\"`16*($c0-8)`(%rsp)\",$xc)",	# reload pair of 'c's
	 "&movdqa	(\"`16*($c1-8)`(%rsp)\",$xc_)",
	"&movdqa	($xc,\"`16*($c2-8)`(%rsp)\")",
	 "&movdqa	($xc_,\"`16*($c3-8)`(%rsp)\")",

	"&paddd		(@x[$a2],@x[$b2])",	# Q3
	 "&paddd	(@x[$a3],@x[$b3])",	# Q4
	"&pxor		(@x[$d2],@x[$a2])",
	 "&pxor		(@x[$d3],@x[$a3])",
	"&pshufb	(@x[$d2],$t1)",
	 "&pshufb	(@x[$d3],$t1)",

	"&paddd		($xc,@x[$d2])",
	 "&paddd	($xc_,@x[$d3])",
	"&pxor		(@x[$b2],$xc)",
	 "&pxor		(@x[$b3],$xc_)",
	"&movdqa	($t0,@x[$b2])",
	"&pslld		(@x[$b2],12)",
	"&psrld		($t0,20)",
	 "&movdqa	($t1,@x[$b3])",
	 "&pslld	(@x[$b3],12)",
	"&por		(@x[$b2],$t0)",
	 "&psrld	($t1,20)",
	"&movdqa	($t0,'(%r11)')",	# .Lrot24(%rip)
	 "&por		(@x[$b3],$t1)",

	"&paddd		(@x[$a2],@x[$b2])",
	 "&paddd	(@x[$a3],@x[$b3])",
	"&pxor		(@x[$d2],@x[$a2])",
	 "&pxor		(@x[$d3],@x[$a3])",
	"&pshufb	(@x[$d2],$t0)",
	 "&pshufb	(@x[$d3],$t0)",

	"&paddd		($xc,@x[$d2])",
	 "&paddd	($xc_,@x[$d3])",
	"&pxor		(@x[$b2],$xc)",
	 "&pxor		(@x[$b3],$xc_)",
	"&movdqa	($t1,@x[$b2])",
	"&pslld		(@x[$b2],7)",
	"&psrld		($t1,25)",
	 "&movdqa	($t0,@x[$b3])",
	 "&pslld	(@x[$b3],7)",
	"&por		(@x[$b2],$t1)",
	 "&psrld	($t0,25)",
	"&movdqa	($t1,'(%r10)')",	# .Lrot16(%rip)
	 "&por		(@x[$b3],$t0)"
	);
}

my $xframe = $win64 ? 0xa0 : 0;

$code.=<<___;
.type	ChaCha20_4x,\@function,5
.align	32
ChaCha20_4x:
.LChaCha20_4x:
	mov		%r10,%r11
___
$code.=<<___	if ($avx>1);
	shr		\$32,%r10		# GFp_ia32cap_P+8
	test		\$`1<<5`,%r10		# test AVX2
	jnz		.LChaCha20_8x
___
$code.=<<___;
	cmp		\$192,$len
	ja		.Lproceed4x

	and		\$`1<<26|1<<22`,%r11	# isolate XSAVE+MOVBE
	cmp		\$`1<<22`,%r11		# check for MOVBE without XSAVE
	je		.Ldo_sse3_after_all	# to detect Atom

.Lproceed4x:
	lea		-0x78(%rsp),%r11
	sub		\$0x148+$xframe,%rsp
___
	################ stack layout
	# +0x00		SIMD equivalent of @x[8-12]
	# ...
	# +0x40		constant copy of key[0-2] smashed by lanes
	# ...
	# +0x100	SIMD counters (with nonce smashed by lanes)
	# ...
	# +0x140
$code.=<<___	if ($win64);
	movaps		%xmm6,-0x30(%r11)
	movaps		%xmm7,-0x20(%r11)
	movaps		%xmm8,-0x10(%r11)
	movaps		%xmm9,0x00(%r11)
	movaps		%xmm10,0x10(%r11)
	movaps		%xmm11,0x20(%r11)
	movaps		%xmm12,0x30(%r11)
	movaps		%xmm13,0x40(%r11)
	movaps		%xmm14,0x50(%r11)
	movaps		%xmm15,0x60(%r11)
___
$code.=<<___;
	movdqa		.Lsigma(%rip),$xa3	# key[0]
	movdqu		($key),$xb3		# key[1]
	movdqu		16($key),$xt3		# key[2]
	movdqu		($counter),$xd3		# key[3]
	lea		0x100(%rsp),%rcx	# size optimization
	lea		.Lrot16(%rip),%r10
	lea		.Lrot24(%rip),%r11

	pshufd		\$0x00,$xa3,$xa0	# smash key by lanes...
	pshufd		\$0x55,$xa3,$xa1
	movdqa		$xa0,0x40(%rsp)		# ... and offload
	pshufd		\$0xaa,$xa3,$xa2
	movdqa		$xa1,0x50(%rsp)
	pshufd		\$0xff,$xa3,$xa3
	movdqa		$xa2,0x60(%rsp)
	movdqa		$xa3,0x70(%rsp)

	pshufd		\$0x00,$xb3,$xb0
	pshufd		\$0x55,$xb3,$xb1
	movdqa		$xb0,0x80-0x100(%rcx)
	pshufd		\$0xaa,$xb3,$xb2
	movdqa		$xb1,0x90-0x100(%rcx)
	pshufd		\$0xff,$xb3,$xb3
	movdqa		$xb2,0xa0-0x100(%rcx)
	movdqa		$xb3,0xb0-0x100(%rcx)

	pshufd		\$0x00,$xt3,$xt0	# "$xc0"
	pshufd		\$0x55,$xt3,$xt1	# "$xc1"
	movdqa		$xt0,0xc0-0x100(%rcx)
	pshufd		\$0xaa,$xt3,$xt2	# "$xc2"
	movdqa		$xt1,0xd0-0x100(%rcx)
	pshufd		\$0xff,$xt3,$xt3	# "$xc3"
	movdqa		$xt2,0xe0-0x100(%rcx)
	movdqa		$xt3,0xf0-0x100(%rcx)

	pshufd		\$0x00,$xd3,$xd0
	pshufd		\$0x55,$xd3,$xd1
	paddd		.Linc(%rip),$xd0	# don't save counters yet
	pshufd		\$0xaa,$xd3,$xd2
	movdqa		$xd1,0x110-0x100(%rcx)
	pshufd		\$0xff,$xd3,$xd3
	movdqa		$xd2,0x120-0x100(%rcx)
	movdqa		$xd3,0x130-0x100(%rcx)

	jmp		.Loop_enter4x

.align	32
.Loop_outer4x:
	movdqa		0x40(%rsp),$xa0		# re-load smashed key
	movdqa		0x50(%rsp),$xa1
	movdqa		0x60(%rsp),$xa2
	movdqa		0x70(%rsp),$xa3
	movdqa		0x80-0x100(%rcx),$xb0
	movdqa		0x90-0x100(%rcx),$xb1
	movdqa		0xa0-0x100(%rcx),$xb2
	movdqa		0xb0-0x100(%rcx),$xb3
	movdqa		0xc0-0x100(%rcx),$xt0	# "$xc0"
	movdqa		0xd0-0x100(%rcx),$xt1	# "$xc1"
	movdqa		0xe0-0x100(%rcx),$xt2	# "$xc2"
	movdqa		0xf0-0x100(%rcx),$xt3	# "$xc3"
	movdqa		0x100-0x100(%rcx),$xd0
	movdqa		0x110-0x100(%rcx),$xd1
	movdqa		0x120-0x100(%rcx),$xd2
	movdqa		0x130-0x100(%rcx),$xd3
	paddd		.Lfour(%rip),$xd0	# next SIMD counters

.Loop_enter4x:
	movdqa		$xt2,0x20(%rsp)		# SIMD equivalent of "@x[10]"
	movdqa		$xt3,0x30(%rsp)		# SIMD equivalent of "@x[11]"
	movdqa		(%r10),$xt3		# .Lrot16(%rip)
	mov		\$10,%eax
	movdqa		$xd0,0x100-0x100(%rcx)	# save SIMD counters
	jmp		.Loop4x

.align	32
.Loop4x:
___
	foreach (&SSSE3_lane_ROUND(0, 4, 8,12)) { eval; }
	foreach (&SSSE3_lane_ROUND(0, 5,10,15)) { eval; }
$code.=<<___;
	dec		%eax
	jnz		.Loop4x

	paddd		0x40(%rsp),$xa0		# accumulate key material
	paddd		0x50(%rsp),$xa1
	paddd		0x60(%rsp),$xa2
	paddd		0x70(%rsp),$xa3

	movdqa		$xa0,$xt2		# "de-interlace" data
	punpckldq	$xa1,$xa0
	movdqa		$xa2,$xt3
	punpckldq	$xa3,$xa2
	punpckhdq	$xa1,$xt2
	punpckhdq	$xa3,$xt3
	movdqa		$xa0,$xa1
	punpcklqdq	$xa2,$xa0		# "a0"
	movdqa		$xt2,$xa3
	punpcklqdq	$xt3,$xt2		# "a2"
	punpckhqdq	$xa2,$xa1		# "a1"
	punpckhqdq	$xt3,$xa3		# "a3"
___
	($xa2,$xt2)=($xt2,$xa2);
$code.=<<___;
	paddd		0x80-0x100(%rcx),$xb0
	paddd		0x90-0x100(%rcx),$xb1
	paddd		0xa0-0x100(%rcx),$xb2
	paddd		0xb0-0x100(%rcx),$xb3

	movdqa		$xa0,0x00(%rsp)		# offload $xaN
	movdqa		$xa1,0x10(%rsp)
	movdqa		0x20(%rsp),$xa0		# "xc2"
	movdqa		0x30(%rsp),$xa1		# "xc3"

	movdqa		$xb0,$xt2
	punpckldq	$xb1,$xb0
	movdqa		$xb2,$xt3
	punpckldq	$xb3,$xb2
	punpckhdq	$xb1,$xt2
	punpckhdq	$xb3,$xt3
	movdqa		$xb0,$xb1
	punpcklqdq	$xb2,$xb0		# "b0"
	movdqa		$xt2,$xb3
	punpcklqdq	$xt3,$xt2		# "b2"
	punpckhqdq	$xb2,$xb1		# "b1"
	punpckhqdq	$xt3,$xb3		# "b3"
___
	($xb2,$xt2)=($xt2,$xb2);
	my ($xc0,$xc1,$xc2,$xc3)=($xt0,$xt1,$xa0,$xa1);
$code.=<<___;
	paddd		0xc0-0x100(%rcx),$xc0
	paddd		0xd0-0x100(%rcx),$xc1
	paddd		0xe0-0x100(%rcx),$xc2
	paddd		0xf0-0x100(%rcx),$xc3

	movdqa		$xa2,0x20(%rsp)		# keep offloading $xaN
	movdqa		$xa3,0x30(%rsp)

	movdqa		$xc0,$xt2
	punpckldq	$xc1,$xc0
	movdqa		$xc2,$xt3
	punpckldq	$xc3,$xc2
	punpckhdq	$xc1,$xt2
	punpckhdq	$xc3,$xt3
	movdqa		$xc0,$xc1
	punpcklqdq	$xc2,$xc0		# "c0"
	movdqa		$xt2,$xc3
	punpcklqdq	$xt3,$xt2		# "c2"
	punpckhqdq	$xc2,$xc1		# "c1"
	punpckhqdq	$xt3,$xc3		# "c3"
___
	($xc2,$xt2)=($xt2,$xc2);
	($xt0,$xt1)=($xa2,$xa3);		# use $xaN as temporary
$code.=<<___;
	paddd		0x100-0x100(%rcx),$xd0
	paddd		0x110-0x100(%rcx),$xd1
	paddd		0x120-0x100(%rcx),$xd2
	paddd		0x130-0x100(%rcx),$xd3

	movdqa		$xd0,$xt2
	punpckldq	$xd1,$xd0
	movdqa		$xd2,$xt3
	punpckldq	$xd3,$xd2
	punpckhdq	$xd1,$xt2
	punpckhdq	$xd3,$xt3
	movdqa		$xd0,$xd1
	punpcklqdq	$xd2,$xd0		# "d0"
	movdqa		$xt2,$xd3
	punpcklqdq	$xt3,$xt2		# "d2"
	punpckhqdq	$xd2,$xd1		# "d1"
	punpckhqdq	$xt3,$xd3		# "d3"
___
	($xd2,$xt2)=($xt2,$xd2);
$code.=<<___;
	cmp		\$64*4,$len
	jb		.Ltail4x

	movdqu		0x00($inp),$xt0		# xor with input
	movdqu		0x10($inp),$xt1
	movdqu		0x20($inp),$xt2
	movdqu		0x30($inp),$xt3
	pxor		0x00(%rsp),$xt0		# $xaN is offloaded, remember?
	pxor		$xb0,$xt1
	pxor		$xc0,$xt2
	pxor		$xd0,$xt3

	 movdqu		$xt0,0x00($out)
	movdqu		0x40($inp),$xt0
	 movdqu		$xt1,0x10($out)
	movdqu		0x50($inp),$xt1
	 movdqu		$xt2,0x20($out)
	movdqu		0x60($inp),$xt2
	 movdqu		$xt3,0x30($out)
	movdqu		0x70($inp),$xt3
	lea		0x80($inp),$inp		# size optimization
	pxor		0x10(%rsp),$xt0
	pxor		$xb1,$xt1
	pxor		$xc1,$xt2
	pxor		$xd1,$xt3

	 movdqu		$xt0,0x40($out)
	movdqu		0x00($inp),$xt0
	 movdqu		$xt1,0x50($out)
	movdqu		0x10($inp),$xt1
	 movdqu		$xt2,0x60($out)
	movdqu		0x20($inp),$xt2
	 movdqu		$xt3,0x70($out)
	 lea		0x80($out),$out		# size optimization
	movdqu		0x30($inp),$xt3
	pxor		0x20(%rsp),$xt0
	pxor		$xb2,$xt1
	pxor		$xc2,$xt2
	pxor		$xd2,$xt3

	 movdqu		$xt0,0x00($out)
	movdqu		0x40($inp),$xt0
	 movdqu		$xt1,0x10($out)
	movdqu		0x50($inp),$xt1
	 movdqu		$xt2,0x20($out)
	movdqu		0x60($inp),$xt2
	 movdqu		$xt3,0x30($out)
	movdqu		0x70($inp),$xt3
	lea		0x80($inp),$inp		# inp+=64*4
	pxor		0x30(%rsp),$xt0
	pxor		$xb3,$xt1
	pxor		$xc3,$xt2
	pxor		$xd3,$xt3
	movdqu		$xt0,0x40($out)
	movdqu		$xt1,0x50($out)
	movdqu		$xt2,0x60($out)
	movdqu		$xt3,0x70($out)
	lea		0x80($out),$out		# out+=64*4

	sub		\$64*4,$len
	jnz		.Loop_outer4x

	jmp		.Ldone4x

.Ltail4x:
	cmp		\$192,$len
	jae		.L192_or_more4x
	cmp		\$128,$len
	jae		.L128_or_more4x
	cmp		\$64,$len
	jae		.L64_or_more4x

	#movdqa		0x00(%rsp),$xt0		# $xaN is offloaded, remember?
	xor		%r10,%r10
	#movdqa		$xt0,0x00(%rsp)
	movdqa		$xb0,0x10(%rsp)
	movdqa		$xc0,0x20(%rsp)
	movdqa		$xd0,0x30(%rsp)
	jmp		.Loop_tail4x

.align	32
.L64_or_more4x:
	movdqu		0x00($inp),$xt0		# xor with input
	movdqu		0x10($inp),$xt1
	movdqu		0x20($inp),$xt2
	movdqu		0x30($inp),$xt3
	pxor		0x00(%rsp),$xt0		# $xaxN is offloaded, remember?
	pxor		$xb0,$xt1
	pxor		$xc0,$xt2
	pxor		$xd0,$xt3
	movdqu		$xt0,0x00($out)
	movdqu		$xt1,0x10($out)
	movdqu		$xt2,0x20($out)
	movdqu		$xt3,0x30($out)
	je		.Ldone4x

	movdqa		0x10(%rsp),$xt0		# $xaN is offloaded, remember?
	lea		0x40($inp),$inp		# inp+=64*1
	xor		%r10,%r10
	movdqa		$xt0,0x00(%rsp)
	movdqa		$xb1,0x10(%rsp)
	lea		0x40($out),$out		# out+=64*1
	movdqa		$xc1,0x20(%rsp)
	sub		\$64,$len		# len-=64*1
	movdqa		$xd1,0x30(%rsp)
	jmp		.Loop_tail4x

.align	32
.L128_or_more4x:
	movdqu		0x00($inp),$xt0		# xor with input
	movdqu		0x10($inp),$xt1
	movdqu		0x20($inp),$xt2
	movdqu		0x30($inp),$xt3
	pxor		0x00(%rsp),$xt0		# $xaN is offloaded, remember?
	pxor		$xb0,$xt1
	pxor		$xc0,$xt2
	pxor		$xd0,$xt3

	 movdqu		$xt0,0x00($out)
	movdqu		0x40($inp),$xt0
	 movdqu		$xt1,0x10($out)
	movdqu		0x50($inp),$xt1
	 movdqu		$xt2,0x20($out)
	movdqu		0x60($inp),$xt2
	 movdqu		$xt3,0x30($out)
	movdqu		0x70($inp),$xt3
	pxor		0x10(%rsp),$xt0
	pxor		$xb1,$xt1
	pxor		$xc1,$xt2
	pxor		$xd1,$xt3
	movdqu		$xt0,0x40($out)
	movdqu		$xt1,0x50($out)
	movdqu		$xt2,0x60($out)
	movdqu		$xt3,0x70($out)
	je		.Ldone4x

	movdqa		0x20(%rsp),$xt0		# $xaN is offloaded, remember?
	lea		0x80($inp),$inp		# inp+=64*2
	xor		%r10,%r10
	movdqa		$xt0,0x00(%rsp)
	movdqa		$xb2,0x10(%rsp)
	lea		0x80($out),$out		# out+=64*2
	movdqa		$xc2,0x20(%rsp)
	sub		\$128,$len		# len-=64*2
	movdqa		$xd2,0x30(%rsp)
	jmp		.Loop_tail4x

.align	32
.L192_or_more4x:
	movdqu		0x00($inp),$xt0		# xor with input
	movdqu		0x10($inp),$xt1
	movdqu		0x20($inp),$xt2
	movdqu		0x30($inp),$xt3
	pxor		0x00(%rsp),$xt0		# $xaN is offloaded, remember?
	pxor		$xb0,$xt1
	pxor		$xc0,$xt2
	pxor		$xd0,$xt3

	 movdqu		$xt0,0x00($out)
	movdqu		0x40($inp),$xt0
	 movdqu		$xt1,0x10($out)
	movdqu		0x50($inp),$xt1
	 movdqu		$xt2,0x20($out)
	movdqu		0x60($inp),$xt2
	 movdqu		$xt3,0x30($out)
	movdqu		0x70($inp),$xt3
	lea		0x80($inp),$inp		# size optimization
	pxor		0x10(%rsp),$xt0
	pxor		$xb1,$xt1
	pxor		$xc1,$xt2
	pxor		$xd1,$xt3

	 movdqu		$xt0,0x40($out)
	movdqu		0x00($inp),$xt0
	 movdqu		$xt1,0x50($out)
	movdqu		0x10($inp),$xt1
	 movdqu		$xt2,0x60($out)
	movdqu		0x20($inp),$xt2
	 movdqu		$xt3,0x70($out)
	 lea		0x80($out),$out		# size optimization
	movdqu		0x30($inp),$xt3
	pxor		0x20(%rsp),$xt0
	pxor		$xb2,$xt1
	pxor		$xc2,$xt2
	pxor		$xd2,$xt3
	movdqu		$xt0,0x00($out)
	movdqu		$xt1,0x10($out)
	movdqu		$xt2,0x20($out)
	movdqu		$xt3,0x30($out)
	je		.Ldone4x

	movdqa		0x30(%rsp),$xt0		# $xaN is offloaded, remember?
	lea		0x40($inp),$inp		# inp+=64*3
	xor		%r10,%r10
	movdqa		$xt0,0x00(%rsp)
	movdqa		$xb3,0x10(%rsp)
	lea		0x40($out),$out		# out+=64*3
	movdqa		$xc3,0x20(%rsp)
	sub		\$192,$len		# len-=64*3
	movdqa		$xd3,0x30(%rsp)

.Loop_tail4x:
	movzb		($inp,%r10),%eax
	movzb		(%rsp,%r10),%ecx
	lea		1(%r10),%r10
	xor		%ecx,%eax
	mov		%al,-1($out,%r10)
	dec		$len
	jnz		.Loop_tail4x

.Ldone4x:
___
$code.=<<___	if ($win64);
	lea		0x140+0x30(%rsp),%r11
	movaps		-0x30(%r11),%xmm6
	movaps		-0x20(%r11),%xmm7
	movaps		-0x10(%r11),%xmm8
	movaps		0x00(%r11),%xmm9
	movaps		0x10(%r11),%xmm10
	movaps		0x20(%r11),%xmm11
	movaps		0x30(%r11),%xmm12
	movaps		0x40(%r11),%xmm13
	movaps		0x50(%r11),%xmm14
	movaps		0x60(%r11),%xmm15
___
$code.=<<___;
	add		\$0x148+$xframe,%rsp
	ret
.size	ChaCha20_4x,.-ChaCha20_4x
___
}

########################################################################
# AVX2 code path
if ($avx>1) {
my ($xb0,$xb1,$xb2,$xb3, $xd0,$xd1,$xd2,$xd3,
    $xa0,$xa1,$xa2,$xa3, $xt0,$xt1,$xt2,$xt3)=map("%ymm$_",(0..15));
my @xx=($xa0,$xa1,$xa2,$xa3, $xb0,$xb1,$xb2,$xb3,
	"%nox","%nox","%nox","%nox", $xd0,$xd1,$xd2,$xd3);

sub AVX2_lane_ROUND {
my ($a0,$b0,$c0,$d0)=@_;
my ($a1,$b1,$c1,$d1)=map(($_&~3)+(($_+1)&3),($a0,$b0,$c0,$d0));
my ($a2,$b2,$c2,$d2)=map(($_&~3)+(($_+1)&3),($a1,$b1,$c1,$d1));
my ($a3,$b3,$c3,$d3)=map(($_&~3)+(($_+1)&3),($a2,$b2,$c2,$d2));
my ($xc,$xc_,$t0,$t1)=map("\"$_\"",$xt0,$xt1,$xt2,$xt3);
my @x=map("\"$_\"",@xx);

	# Consider order in which variables are addressed by their
	# index:
	#
	#	a   b   c   d
	#
	#	0   4   8  12 < even round
	#	1   5   9  13
	#	2   6  10  14
	#	3   7  11  15
	#	0   5  10  15 < odd round
	#	1   6  11  12
	#	2   7   8  13
	#	3   4   9  14
	#
	# 'a', 'b' and 'd's are permanently allocated in registers,
	# @x[0..7,12..15], while 'c's are maintained in memory. If
	# you observe 'c' column, you'll notice that pair of 'c's is
	# invariant between rounds. This means that we have to reload
	# them once per round, in the middle. This is why you'll see
	# bunch of 'c' stores and loads in the middle, but none in
	# the beginning or end.

	(
	"&vpaddd	(@x[$a0],@x[$a0],@x[$b0])",	# Q1
	"&vpxor		(@x[$d0],@x[$a0],@x[$d0])",
	"&vpshufb	(@x[$d0],@x[$d0],$t1)",
	 "&vpaddd	(@x[$a1],@x[$a1],@x[$b1])",	# Q2
	 "&vpxor	(@x[$d1],@x[$a1],@x[$d1])",
	 "&vpshufb	(@x[$d1],@x[$d1],$t1)",

	"&vpaddd	($xc,$xc,@x[$d0])",
	"&vpxor		(@x[$b0],$xc,@x[$b0])",
	"&vpslld	($t0,@x[$b0],12)",
	"&vpsrld	(@x[$b0],@x[$b0],20)",
	"&vpor		(@x[$b0],$t0,@x[$b0])",
	"&vbroadcasti128($t0,'(%r11)')",		# .Lrot24(%rip)
	 "&vpaddd	($xc_,$xc_,@x[$d1])",
	 "&vpxor	(@x[$b1],$xc_,@x[$b1])",
	 "&vpslld	($t1,@x[$b1],12)",
	 "&vpsrld	(@x[$b1],@x[$b1],20)",
	 "&vpor		(@x[$b1],$t1,@x[$b1])",

	"&vpaddd	(@x[$a0],@x[$a0],@x[$b0])",
	"&vpxor		(@x[$d0],@x[$a0],@x[$d0])",
	"&vpshufb	(@x[$d0],@x[$d0],$t0)",
	 "&vpaddd	(@x[$a1],@x[$a1],@x[$b1])",
	 "&vpxor	(@x[$d1],@x[$a1],@x[$d1])",
	 "&vpshufb	(@x[$d1],@x[$d1],$t0)",

	"&vpaddd	($xc,$xc,@x[$d0])",
	"&vpxor		(@x[$b0],$xc,@x[$b0])",
	"&vpslld	($t1,@x[$b0],7)",
	"&vpsrld	(@x[$b0],@x[$b0],25)",
	"&vpor		(@x[$b0],$t1,@x[$b0])",
	"&vbroadcasti128($t1,'(%r10)')",		# .Lrot16(%rip)
	 "&vpaddd	($xc_,$xc_,@x[$d1])",
	 "&vpxor	(@x[$b1],$xc_,@x[$b1])",
	 "&vpslld	($t0,@x[$b1],7)",
	 "&vpsrld	(@x[$b1],@x[$b1],25)",
	 "&vpor		(@x[$b1],$t0,@x[$b1])",

	"&vmovdqa	(\"`32*($c0-8)`(%rsp)\",$xc)",	# reload pair of 'c's
	 "&vmovdqa	(\"`32*($c1-8)`(%rsp)\",$xc_)",
	"&vmovdqa	($xc,\"`32*($c2-8)`(%rsp)\")",
	 "&vmovdqa	($xc_,\"`32*($c3-8)`(%rsp)\")",

	"&vpaddd	(@x[$a2],@x[$a2],@x[$b2])",	# Q3
	"&vpxor		(@x[$d2],@x[$a2],@x[$d2])",
	"&vpshufb	(@x[$d2],@x[$d2],$t1)",
	 "&vpaddd	(@x[$a3],@x[$a3],@x[$b3])",	# Q4
	 "&vpxor	(@x[$d3],@x[$a3],@x[$d3])",
	 "&vpshufb	(@x[$d3],@x[$d3],$t1)",

	"&vpaddd	($xc,$xc,@x[$d2])",
	"&vpxor		(@x[$b2],$xc,@x[$b2])",
	"&vpslld	($t0,@x[$b2],12)",
	"&vpsrld	(@x[$b2],@x[$b2],20)",
	"&vpor		(@x[$b2],$t0,@x[$b2])",
	"&vbroadcasti128($t0,'(%r11)')",		# .Lrot24(%rip)
	 "&vpaddd	($xc_,$xc_,@x[$d3])",
	 "&vpxor	(@x[$b3],$xc_,@x[$b3])",
	 "&vpslld	($t1,@x[$b3],12)",
	 "&vpsrld	(@x[$b3],@x[$b3],20)",
	 "&vpor		(@x[$b3],$t1,@x[$b3])",

	"&vpaddd	(@x[$a2],@x[$a2],@x[$b2])",
	"&vpxor		(@x[$d2],@x[$a2],@x[$d2])",
	"&vpshufb	(@x[$d2],@x[$d2],$t0)",
	 "&vpaddd	(@x[$a3],@x[$a3],@x[$b3])",
	 "&vpxor	(@x[$d3],@x[$a3],@x[$d3])",
	 "&vpshufb	(@x[$d3],@x[$d3],$t0)",

	"&vpaddd	($xc,$xc,@x[$d2])",
	"&vpxor		(@x[$b2],$xc,@x[$b2])",
	"&vpslld	($t1,@x[$b2],7)",
	"&vpsrld	(@x[$b2],@x[$b2],25)",
	"&vpor		(@x[$b2],$t1,@x[$b2])",
	"&vbroadcasti128($t1,'(%r10)')",		# .Lrot16(%rip)
	 "&vpaddd	($xc_,$xc_,@x[$d3])",
	 "&vpxor	(@x[$b3],$xc_,@x[$b3])",
	 "&vpslld	($t0,@x[$b3],7)",
	 "&vpsrld	(@x[$b3],@x[$b3],25)",
	 "&vpor		(@x[$b3],$t0,@x[$b3])"
	);
}

my $xframe = $win64 ? 0xb0 : 8;

$code.=<<___;
.type	ChaCha20_8x,\@function,5
.align	32
ChaCha20_8x:
.LChaCha20_8x:
	mov		%rsp,%r10
	sub		\$0x280+$xframe,%rsp
	and		\$-32,%rsp
___
$code.=<<___	if ($win64);
	lea		0x290+0x30(%rsp),%r11
	movaps		%xmm6,-0x30(%r11)
	movaps		%xmm7,-0x20(%r11)
	movaps		%xmm8,-0x10(%r11)
	movaps		%xmm9,0x00(%r11)
	movaps		%xmm10,0x10(%r11)
	movaps		%xmm11,0x20(%r11)
	movaps		%xmm12,0x30(%r11)
	movaps		%xmm13,0x40(%r11)
	movaps		%xmm14,0x50(%r11)
	movaps		%xmm15,0x60(%r11)
___
$code.=<<___;
	vzeroupper
	mov		%r10,0x280(%rsp)

	################ stack layout
	# +0x00		SIMD equivalent of @x[8-12]
	# ...
	# +0x80		constant copy of key[0-2] smashed by lanes
	# ...
	# +0x200	SIMD counters (with nonce smashed by lanes)
	# ...
	# +0x280	saved %rsp

	vbroadcasti128	.Lsigma(%rip),$xa3	# key[0]
	vbroadcasti128	($key),$xb3		# key[1]
	vbroadcasti128	16($key),$xt3		# key[2]
	vbroadcasti128	($counter),$xd3		# key[3]
	lea		0x100(%rsp),%rcx	# size optimization
	lea		0x200(%rsp),%rax	# size optimization
	lea		.Lrot16(%rip),%r10
	lea		.Lrot24(%rip),%r11

	vpshufd		\$0x00,$xa3,$xa0	# smash key by lanes...
	vpshufd		\$0x55,$xa3,$xa1
	vmovdqa		$xa0,0x80-0x100(%rcx)	# ... and offload
	vpshufd		\$0xaa,$xa3,$xa2
	vmovdqa		$xa1,0xa0-0x100(%rcx)
	vpshufd		\$0xff,$xa3,$xa3
	vmovdqa		$xa2,0xc0-0x100(%rcx)
	vmovdqa		$xa3,0xe0-0x100(%rcx)

	vpshufd		\$0x00,$xb3,$xb0
	vpshufd		\$0x55,$xb3,$xb1
	vmovdqa		$xb0,0x100-0x100(%rcx)
	vpshufd		\$0xaa,$xb3,$xb2
	vmovdqa		$xb1,0x120-0x100(%rcx)
	vpshufd		\$0xff,$xb3,$xb3
	vmovdqa		$xb2,0x140-0x100(%rcx)
	vmovdqa		$xb3,0x160-0x100(%rcx)

	vpshufd		\$0x00,$xt3,$xt0	# "xc0"
	vpshufd		\$0x55,$xt3,$xt1	# "xc1"
	vmovdqa		$xt0,0x180-0x200(%rax)
	vpshufd		\$0xaa,$xt3,$xt2	# "xc2"
	vmovdqa		$xt1,0x1a0-0x200(%rax)
	vpshufd		\$0xff,$xt3,$xt3	# "xc3"
	vmovdqa		$xt2,0x1c0-0x200(%rax)
	vmovdqa		$xt3,0x1e0-0x200(%rax)

	vpshufd		\$0x00,$xd3,$xd0
	vpshufd		\$0x55,$xd3,$xd1
	vpaddd		.Lincy(%rip),$xd0,$xd0	# don't save counters yet
	vpshufd		\$0xaa,$xd3,$xd2
	vmovdqa		$xd1,0x220-0x200(%rax)
	vpshufd		\$0xff,$xd3,$xd3
	vmovdqa		$xd2,0x240-0x200(%rax)
	vmovdqa		$xd3,0x260-0x200(%rax)

	jmp		.Loop_enter8x

.align	32
.Loop_outer8x:
	vmovdqa		0x80-0x100(%rcx),$xa0	# re-load smashed key
	vmovdqa		0xa0-0x100(%rcx),$xa1
	vmovdqa		0xc0-0x100(%rcx),$xa2
	vmovdqa		0xe0-0x100(%rcx),$xa3
	vmovdqa		0x100-0x100(%rcx),$xb0
	vmovdqa		0x120-0x100(%rcx),$xb1
	vmovdqa		0x140-0x100(%rcx),$xb2
	vmovdqa		0x160-0x100(%rcx),$xb3
	vmovdqa		0x180-0x200(%rax),$xt0	# "xc0"
	vmovdqa		0x1a0-0x200(%rax),$xt1	# "xc1"
	vmovdqa		0x1c0-0x200(%rax),$xt2	# "xc2"
	vmovdqa		0x1e0-0x200(%rax),$xt3	# "xc3"
	vmovdqa		0x200-0x200(%rax),$xd0
	vmovdqa		0x220-0x200(%rax),$xd1
	vmovdqa		0x240-0x200(%rax),$xd2
	vmovdqa		0x260-0x200(%rax),$xd3
	vpaddd		.Leight(%rip),$xd0,$xd0	# next SIMD counters

.Loop_enter8x:
	vmovdqa		$xt2,0x40(%rsp)		# SIMD equivalent of "@x[10]"
	vmovdqa		$xt3,0x60(%rsp)		# SIMD equivalent of "@x[11]"
	vbroadcasti128	(%r10),$xt3
	vmovdqa		$xd0,0x200-0x200(%rax)	# save SIMD counters
	mov		\$10,%eax
	jmp		.Loop8x

.align	32
.Loop8x:
___
	foreach (&AVX2_lane_ROUND(0, 4, 8,12)) { eval; }
	foreach (&AVX2_lane_ROUND(0, 5,10,15)) { eval; }
$code.=<<___;
	dec		%eax
	jnz		.Loop8x

	lea		0x200(%rsp),%rax	# size optimization
	vpaddd		0x80-0x100(%rcx),$xa0,$xa0	# accumulate key
	vpaddd		0xa0-0x100(%rcx),$xa1,$xa1
	vpaddd		0xc0-0x100(%rcx),$xa2,$xa2
	vpaddd		0xe0-0x100(%rcx),$xa3,$xa3

	vpunpckldq	$xa1,$xa0,$xt2		# "de-interlace" data
	vpunpckldq	$xa3,$xa2,$xt3
	vpunpckhdq	$xa1,$xa0,$xa0
	vpunpckhdq	$xa3,$xa2,$xa2
	vpunpcklqdq	$xt3,$xt2,$xa1		# "a0"
	vpunpckhqdq	$xt3,$xt2,$xt2		# "a1"
	vpunpcklqdq	$xa2,$xa0,$xa3		# "a2"
	vpunpckhqdq	$xa2,$xa0,$xa0		# "a3"
___
	($xa0,$xa1,$xa2,$xa3,$xt2)=($xa1,$xt2,$xa3,$xa0,$xa2);
$code.=<<___;
	vpaddd		0x100-0x100(%rcx),$xb0,$xb0
	vpaddd		0x120-0x100(%rcx),$xb1,$xb1
	vpaddd		0x140-0x100(%rcx),$xb2,$xb2
	vpaddd		0x160-0x100(%rcx),$xb3,$xb3

	vpunpckldq	$xb1,$xb0,$xt2
	vpunpckldq	$xb3,$xb2,$xt3
	vpunpckhdq	$xb1,$xb0,$xb0
	vpunpckhdq	$xb3,$xb2,$xb2
	vpunpcklqdq	$xt3,$xt2,$xb1		# "b0"
	vpunpckhqdq	$xt3,$xt2,$xt2		# "b1"
	vpunpcklqdq	$xb2,$xb0,$xb3		# "b2"
	vpunpckhqdq	$xb2,$xb0,$xb0		# "b3"
___
	($xb0,$xb1,$xb2,$xb3,$xt2)=($xb1,$xt2,$xb3,$xb0,$xb2);
$code.=<<___;
	vperm2i128	\$0x20,$xb0,$xa0,$xt3	# "de-interlace" further
	vperm2i128	\$0x31,$xb0,$xa0,$xb0
	vperm2i128	\$0x20,$xb1,$xa1,$xa0
	vperm2i128	\$0x31,$xb1,$xa1,$xb1
	vperm2i128	\$0x20,$xb2,$xa2,$xa1
	vperm2i128	\$0x31,$xb2,$xa2,$xb2
	vperm2i128	\$0x20,$xb3,$xa3,$xa2
	vperm2i128	\$0x31,$xb3,$xa3,$xb3
___
	($xa0,$xa1,$xa2,$xa3,$xt3)=($xt3,$xa0,$xa1,$xa2,$xa3);
	my ($xc0,$xc1,$xc2,$xc3)=($xt0,$xt1,$xa0,$xa1);
$code.=<<___;
	vmovdqa		$xa0,0x00(%rsp)		# offload $xaN
	vmovdqa		$xa1,0x20(%rsp)
	vmovdqa		0x40(%rsp),$xc2		# $xa0
	vmovdqa		0x60(%rsp),$xc3		# $xa1

	vpaddd		0x180-0x200(%rax),$xc0,$xc0
	vpaddd		0x1a0-0x200(%rax),$xc1,$xc1
	vpaddd		0x1c0-0x200(%rax),$xc2,$xc2
	vpaddd		0x1e0-0x200(%rax),$xc3,$xc3

	vpunpckldq	$xc1,$xc0,$xt2
	vpunpckldq	$xc3,$xc2,$xt3
	vpunpckhdq	$xc1,$xc0,$xc0
	vpunpckhdq	$xc3,$xc2,$xc2
	vpunpcklqdq	$xt3,$xt2,$xc1		# "c0"
	vpunpckhqdq	$xt3,$xt2,$xt2		# "c1"
	vpunpcklqdq	$xc2,$xc0,$xc3		# "c2"
	vpunpckhqdq	$xc2,$xc0,$xc0		# "c3"
___
	($xc0,$xc1,$xc2,$xc3,$xt2)=($xc1,$xt2,$xc3,$xc0,$xc2);
$code.=<<___;
	vpaddd		0x200-0x200(%rax),$xd0,$xd0
	vpaddd		0x220-0x200(%rax),$xd1,$xd1
	vpaddd		0x240-0x200(%rax),$xd2,$xd2
	vpaddd		0x260-0x200(%rax),$xd3,$xd3

	vpunpckldq	$xd1,$xd0,$xt2
	vpunpckldq	$xd3,$xd2,$xt3
	vpunpckhdq	$xd1,$xd0,$xd0
	vpunpckhdq	$xd3,$xd2,$xd2
	vpunpcklqdq	$xt3,$xt2,$xd1		# "d0"
	vpunpckhqdq	$xt3,$xt2,$xt2		# "d1"
	vpunpcklqdq	$xd2,$xd0,$xd3		# "d2"
	vpunpckhqdq	$xd2,$xd0,$xd0		# "d3"
___
	($xd0,$xd1,$xd2,$xd3,$xt2)=($xd1,$xt2,$xd3,$xd0,$xd2);
$code.=<<___;
	vperm2i128	\$0x20,$xd0,$xc0,$xt3	# "de-interlace" further
	vperm2i128	\$0x31,$xd0,$xc0,$xd0
	vperm2i128	\$0x20,$xd1,$xc1,$xc0
	vperm2i128	\$0x31,$xd1,$xc1,$xd1
	vperm2i128	\$0x20,$xd2,$xc2,$xc1
	vperm2i128	\$0x31,$xd2,$xc2,$xd2
	vperm2i128	\$0x20,$xd3,$xc3,$xc2
	vperm2i128	\$0x31,$xd3,$xc3,$xd3
___
	($xc0,$xc1,$xc2,$xc3,$xt3)=($xt3,$xc0,$xc1,$xc2,$xc3);
	($xb0,$xb1,$xb2,$xb3,$xc0,$xc1,$xc2,$xc3)=
	($xc0,$xc1,$xc2,$xc3,$xb0,$xb1,$xb2,$xb3);
	($xa0,$xa1)=($xt2,$xt3);
$code.=<<___;
	vmovdqa		0x00(%rsp),$xa0		# $xaN was offloaded, remember?
	vmovdqa		0x20(%rsp),$xa1

	cmp		\$64*8,$len
	jb		.Ltail8x

	vpxor		0x00($inp),$xa0,$xa0	# xor with input
	vpxor		0x20($inp),$xb0,$xb0
	vpxor		0x40($inp),$xc0,$xc0
	vpxor		0x60($inp),$xd0,$xd0
	lea		0x80($inp),$inp		# size optimization
	vmovdqu		$xa0,0x00($out)
	vmovdqu		$xb0,0x20($out)
	vmovdqu		$xc0,0x40($out)
	vmovdqu		$xd0,0x60($out)
	lea		0x80($out),$out		# size optimization

	vpxor		0x00($inp),$xa1,$xa1
	vpxor		0x20($inp),$xb1,$xb1
	vpxor		0x40($inp),$xc1,$xc1
	vpxor		0x60($inp),$xd1,$xd1
	lea		0x80($inp),$inp		# size optimization
	vmovdqu		$xa1,0x00($out)
	vmovdqu		$xb1,0x20($out)
	vmovdqu		$xc1,0x40($out)
	vmovdqu		$xd1,0x60($out)
	lea		0x80($out),$out		# size optimization

	vpxor		0x00($inp),$xa2,$xa2
	vpxor		0x20($inp),$xb2,$xb2
	vpxor		0x40($inp),$xc2,$xc2
	vpxor		0x60($inp),$xd2,$xd2
	lea		0x80($inp),$inp		# size optimization
	vmovdqu		$xa2,0x00($out)
	vmovdqu		$xb2,0x20($out)
	vmovdqu		$xc2,0x40($out)
	vmovdqu		$xd2,0x60($out)
	lea		0x80($out),$out		# size optimization

	vpxor		0x00($inp),$xa3,$xa3
	vpxor		0x20($inp),$xb3,$xb3
	vpxor		0x40($inp),$xc3,$xc3
	vpxor		0x60($inp),$xd3,$xd3
	lea		0x80($inp),$inp		# size optimization
	vmovdqu		$xa3,0x00($out)
	vmovdqu		$xb3,0x20($out)
	vmovdqu		$xc3,0x40($out)
	vmovdqu		$xd3,0x60($out)
	lea		0x80($out),$out		# size optimization

	sub		\$64*8,$len
	jnz		.Loop_outer8x

	jmp		.Ldone8x

.Ltail8x:
	cmp		\$448,$len
	jae		.L448_or_more8x
	cmp		\$384,$len
	jae		.L384_or_more8x
	cmp		\$320,$len
	jae		.L320_or_more8x
	cmp		\$256,$len
	jae		.L256_or_more8x
	cmp		\$192,$len
	jae		.L192_or_more8x
	cmp		\$128,$len
	jae		.L128_or_more8x
	cmp		\$64,$len
	jae		.L64_or_more8x

	xor		%r10,%r10
	vmovdqa		$xa0,0x00(%rsp)
	vmovdqa		$xb0,0x20(%rsp)
	jmp		.Loop_tail8x

.align	32
.L64_or_more8x:
	vpxor		0x00($inp),$xa0,$xa0	# xor with input
	vpxor		0x20($inp),$xb0,$xb0
	vmovdqu		$xa0,0x00($out)
	vmovdqu		$xb0,0x20($out)
	je		.Ldone8x

	lea		0x40($inp),$inp		# inp+=64*1
	xor		%r10,%r10
	vmovdqa		$xc0,0x00(%rsp)
	lea		0x40($out),$out		# out+=64*1
	sub		\$64,$len		# len-=64*1
	vmovdqa		$xd0,0x20(%rsp)
	jmp		.Loop_tail8x

.align	32
.L128_or_more8x:
	vpxor		0x00($inp),$xa0,$xa0	# xor with input
	vpxor		0x20($inp),$xb0,$xb0
	vpxor		0x40($inp),$xc0,$xc0
	vpxor		0x60($inp),$xd0,$xd0
	vmovdqu		$xa0,0x00($out)
	vmovdqu		$xb0,0x20($out)
	vmovdqu		$xc0,0x40($out)
	vmovdqu		$xd0,0x60($out)
	je		.Ldone8x

	lea		0x80($inp),$inp		# inp+=64*2
	xor		%r10,%r10
	vmovdqa		$xa1,0x00(%rsp)
	lea		0x80($out),$out		# out+=64*2
	sub		\$128,$len		# len-=64*2
	vmovdqa		$xb1,0x20(%rsp)
	jmp		.Loop_tail8x

.align	32
.L192_or_more8x:
	vpxor		0x00($inp),$xa0,$xa0	# xor with input
	vpxor		0x20($inp),$xb0,$xb0
	vpxor		0x40($inp),$xc0,$xc0
	vpxor		0x60($inp),$xd0,$xd0
	vpxor		0x80($inp),$xa1,$xa1
	vpxor		0xa0($inp),$xb1,$xb1
	vmovdqu		$xa0,0x00($out)
	vmovdqu		$xb0,0x20($out)
	vmovdqu		$xc0,0x40($out)
	vmovdqu		$xd0,0x60($out)
	vmovdqu		$xa1,0x80($out)
	vmovdqu		$xb1,0xa0($out)
	je		.Ldone8x

	lea		0xc0($inp),$inp		# inp+=64*3
	xor		%r10,%r10
	vmovdqa		$xc1,0x00(%rsp)
	lea		0xc0($out),$out		# out+=64*3
	sub		\$192,$len		# len-=64*3
	vmovdqa		$xd1,0x20(%rsp)
	jmp		.Loop_tail8x

.align	32
.L256_or_more8x:
	vpxor		0x00($inp),$xa0,$xa0	# xor with input
	vpxor		0x20($inp),$xb0,$xb0
	vpxor		0x40($inp),$xc0,$xc0
	vpxor		0x60($inp),$xd0,$xd0
	vpxor		0x80($inp),$xa1,$xa1
	vpxor		0xa0($inp),$xb1,$xb1
	vpxor		0xc0($inp),$xc1,$xc1
	vpxor		0xe0($inp),$xd1,$xd1
	vmovdqu		$xa0,0x00($out)
	vmovdqu		$xb0,0x20($out)
	vmovdqu		$xc0,0x40($out)
	vmovdqu		$xd0,0x60($out)
	vmovdqu		$xa1,0x80($out)
	vmovdqu		$xb1,0xa0($out)
	vmovdqu		$xc1,0xc0($out)
	vmovdqu		$xd1,0xe0($out)
	je		.Ldone8x

	lea		0x100($inp),$inp	# inp+=64*4
	xor		%r10,%r10
	vmovdqa		$xa2,0x00(%rsp)
	lea		0x100($out),$out	# out+=64*4
	sub		\$256,$len		# len-=64*4
	vmovdqa		$xb2,0x20(%rsp)
	jmp		.Loop_tail8x

.align	32
.L320_or_more8x:
	vpxor		0x00($inp),$xa0,$xa0	# xor with input
	vpxor		0x20($inp),$xb0,$xb0
	vpxor		0x40($inp),$xc0,$xc0
	vpxor		0x60($inp),$xd0,$xd0
	vpxor		0x80($inp),$xa1,$xa1
	vpxor		0xa0($inp),$xb1,$xb1
	vpxor		0xc0($inp),$xc1,$xc1
	vpxor		0xe0($inp),$xd1,$xd1
	vpxor		0x100($inp),$xa2,$xa2
	vpxor		0x120($inp),$xb2,$xb2
	vmovdqu		$xa0,0x00($out)
	vmovdqu		$xb0,0x20($out)
	vmovdqu		$xc0,0x40($out)
	vmovdqu		$xd0,0x60($out)
	vmovdqu		$xa1,0x80($out)
	vmovdqu		$xb1,0xa0($out)
	vmovdqu		$xc1,0xc0($out)
	vmovdqu		$xd1,0xe0($out)
	vmovdqu		$xa2,0x100($out)
	vmovdqu		$xb2,0x120($out)
	je		.Ldone8x

	lea		0x140($inp),$inp	# inp+=64*5
	xor		%r10,%r10
	vmovdqa		$xc2,0x00(%rsp)
	lea		0x140($out),$out	# out+=64*5
	sub		\$320,$len		# len-=64*5
	vmovdqa		$xd2,0x20(%rsp)
	jmp		.Loop_tail8x

.align	32
.L384_or_more8x:
	vpxor		0x00($inp),$xa0,$xa0	# xor with input
	vpxor		0x20($inp),$xb0,$xb0
	vpxor		0x40($inp),$xc0,$xc0
	vpxor		0x60($inp),$xd0,$xd0
	vpxor		0x80($inp),$xa1,$xa1
	vpxor		0xa0($inp),$xb1,$xb1
	vpxor		0xc0($inp),$xc1,$xc1
	vpxor		0xe0($inp),$xd1,$xd1
	vpxor		0x100($inp),$xa2,$xa2
	vpxor		0x120($inp),$xb2,$xb2
	vpxor		0x140($inp),$xc2,$xc2
	vpxor		0x160($inp),$xd2,$xd2
	vmovdqu		$xa0,0x00($out)
	vmovdqu		$xb0,0x20($out)
	vmovdqu		$xc0,0x40($out)
	vmovdqu		$xd0,0x60($out)
	vmovdqu		$xa1,0x80($out)
	vmovdqu		$xb1,0xa0($out)
	vmovdqu		$xc1,0xc0($out)
	vmovdqu		$xd1,0xe0($out)
	vmovdqu		$xa2,0x100($out)
	vmovdqu		$xb2,0x120($out)
	vmovdqu		$xc2,0x140($out)
	vmovdqu		$xd2,0x160($out)
	je		.Ldone8x

	lea		0x180($inp),$inp	# inp+=64*6
	xor		%r10,%r10
	vmovdqa		$xa3,0x00(%rsp)
	lea		0x180($out),$out	# out+=64*6
	sub		\$384,$len		# len-=64*6
	vmovdqa		$xb3,0x20(%rsp)
	jmp		.Loop_tail8x

.align	32
.L448_or_more8x:
	vpxor		0x00($inp),$xa0,$xa0	# xor with input
	vpxor		0x20($inp),$xb0,$xb0
	vpxor		0x40($inp),$xc0,$xc0
	vpxor		0x60($inp),$xd0,$xd0
	vpxor		0x80($inp),$xa1,$xa1
	vpxor		0xa0($inp),$xb1,$xb1
	vpxor		0xc0($inp),$xc1,$xc1
	vpxor		0xe0($inp),$xd1,$xd1
	vpxor		0x100($inp),$xa2,$xa2
	vpxor		0x120($inp),$xb2,$xb2
	vpxor		0x140($inp),$xc2,$xc2
	vpxor		0x160($inp),$xd2,$xd2
	vpxor		0x180($inp),$xa3,$xa3
	vpxor		0x1a0($inp),$xb3,$xb3
	vmovdqu		$xa0,0x00($out)
	vmovdqu		$xb0,0x20($out)
	vmovdqu		$xc0,0x40($out)
	vmovdqu		$xd0,0x60($out)
	vmovdqu		$xa1,0x80($out)
	vmovdqu		$xb1,0xa0($out)
	vmovdqu		$xc1,0xc0($out)
	vmovdqu		$xd1,0xe0($out)
	vmovdqu		$xa2,0x100($out)
	vmovdqu		$xb2,0x120($out)
	vmovdqu		$xc2,0x140($out)
	vmovdqu		$xd2,0x160($out)
	vmovdqu		$xa3,0x180($out)
	vmovdqu		$xb3,0x1a0($out)
	je		.Ldone8x

	lea		0x1c0($inp),$inp	# inp+=64*7
	xor		%r10,%r10
	vmovdqa		$xc3,0x00(%rsp)
	lea		0x1c0($out),$out	# out+=64*7
	sub		\$448,$len		# len-=64*7
	vmovdqa		$xd3,0x20(%rsp)

.Loop_tail8x:
	movzb		($inp,%r10),%eax
	movzb		(%rsp,%r10),%ecx
	lea		1(%r10),%r10
	xor		%ecx,%eax
	mov		%al,-1($out,%r10)
	dec		$len
	jnz		.Loop_tail8x

.Ldone8x:
	vzeroall
___
$code.=<<___	if ($win64);
	lea		0x290+0x30(%rsp),%r11
	movaps		-0x30(%r11),%xmm6
	movaps		-0x20(%r11),%xmm7
	movaps		-0x10(%r11),%xmm8
	movaps		0x00(%r11),%xmm9
	movaps		0x10(%r11),%xmm10
	movaps		0x20(%r11),%xmm11
	movaps		0x30(%r11),%xmm12
	movaps		0x40(%r11),%xmm13
	movaps		0x50(%r11),%xmm14
	movaps		0x60(%r11),%xmm15
___
$code.=<<___;
	mov		0x280(%rsp),%rsp
	ret
.size	ChaCha20_8x,.-ChaCha20_8x
___
}

########################################################################
# AVX512 code paths
if ($avx>2) {
# This one handles shorter inputs...

my ($a,$b,$c,$d, $a_,$b_,$c_,$d_,$fourz) = map("%zmm$_",(0..3,16..20));
my ($t0,$t1,$t2,$t3) = map("%xmm$_",(4..7));

sub AVX512ROUND {	# critical path is 14 "SIMD ticks" per round
	&vpaddd	($a,$a,$b);
	&vpxord	($d,$d,$a);
	&vprold	($d,$d,16);

	&vpaddd	($c,$c,$d);
	&vpxord	($b,$b,$c);
	&vprold	($b,$b,12);

	&vpaddd	($a,$a,$b);
	&vpxord	($d,$d,$a);
	&vprold	($d,$d,8);

	&vpaddd	($c,$c,$d);
	&vpxord	($b,$b,$c);
	&vprold	($b,$b,7);
}

my $xframe = $win64 ? 32+32+8 : 24;

$code.=<<___;
.type	ChaCha20_avx512,\@function,5
.align	32
ChaCha20_avx512:
.LChaCha20_avx512:
	cmp	\$512,$len
	ja	.LChaCha20_16x

	push	%rbx			# just to share SEH handler, no pops
	push	%rbp
	push	%r12
	push	%r13
	push	%r14
	push	%r15

	sub	\$64+$xframe,%rsp
___
$code.=<<___	if ($win64);
	movaps	%xmm6,64+32(%rsp)
	movaps	%xmm7,64+48(%rsp)
___
$code.=<<___;
	vbroadcasti32x4	.Lsigma(%rip),$a
	vbroadcasti32x4	($key),$b
	vbroadcasti32x4	16($key),$c
	vbroadcasti32x4	($counter),$d

	vmovdqa32	$a,$a_
	vmovdqa32	$b,$b_
	vmovdqa32	$c,$c_
	vpaddd		.Lzeroz(%rip),$d,$d
	vmovdqa32	.Lfourz(%rip),$fourz
	mov		\$10,$counter	# reuse $counter
	vmovdqa32	$d,$d_
	jmp		.Loop_avx512

.align	16
.Loop_outer_avx512:
	vmovdqa32	$a_,$a
	vmovdqa32	$b_,$b
	vmovdqa32	$c_,$c
	vpaddd		$fourz,$d_,$d
	mov		\$10,$counter
	vmovdqa32	$d,$d_
	jmp		.Loop_avx512

.align	32
.Loop_avx512:
___
	&AVX512ROUND();
	&vpshufd	($c,$c,0b01001110);
	&vpshufd	($b,$b,0b00111001);
	&vpshufd	($d,$d,0b10010011);

	&AVX512ROUND();
	&vpshufd	($c,$c,0b01001110);
	&vpshufd	($b,$b,0b10010011);
	&vpshufd	($d,$d,0b00111001);

	&dec		($counter);
	&jnz		(".Loop_avx512");

$code.=<<___;
	vpaddd		$a_,$a,$a
	vpaddd		$b_,$b,$b
	vpaddd		$c_,$c,$c
	vpaddd		$d_,$d,$d

	sub		\$64,$len
	jb		.Ltail64_avx512

	vpxor		0x00($inp),%x#$a,$t0	# xor with input
	vpxor		0x10($inp),%x#$b,$t1
	vpxor		0x20($inp),%x#$c,$t2
	vpxor		0x30($inp),%x#$d,$t3
	lea		0x40($inp),$inp		# inp+=64

	vmovdqu		$t0,0x00($out)		# write output
	vmovdqu		$t1,0x10($out)
	vmovdqu		$t2,0x20($out)
	vmovdqu		$t3,0x30($out)
	lea		0x40($out),$out		# out+=64

	jz		.Ldone_avx512

	vextracti32x4	\$1,$a,$t0
	vextracti32x4	\$1,$b,$t1
	vextracti32x4	\$1,$c,$t2
	vextracti32x4	\$1,$d,$t3

	sub		\$64,$len
	jb		.Ltail_avx512

	vpxor		0x00($inp),$t0,$t0	# xor with input
	vpxor		0x10($inp),$t1,$t1
	vpxor		0x20($inp),$t2,$t2
	vpxor		0x30($inp),$t3,$t3
	lea		0x40($inp),$inp		# inp+=64

	vmovdqu		$t0,0x00($out)		# write output
	vmovdqu		$t1,0x10($out)
	vmovdqu		$t2,0x20($out)
	vmovdqu		$t3,0x30($out)
	lea		0x40($out),$out		# out+=64

	jz		.Ldone_avx512

	vextracti32x4	\$2,$a,$t0
	vextracti32x4	\$2,$b,$t1
	vextracti32x4	\$2,$c,$t2
	vextracti32x4	\$2,$d,$t3

	sub		\$64,$len
	jb		.Ltail_avx512

	vpxor		0x00($inp),$t0,$t0	# xor with input
	vpxor		0x10($inp),$t1,$t1
	vpxor		0x20($inp),$t2,$t2
	vpxor		0x30($inp),$t3,$t3
	lea		0x40($inp),$inp		# inp+=64

	vmovdqu		$t0,0x00($out)		# write output
	vmovdqu		$t1,0x10($out)
	vmovdqu		$t2,0x20($out)
	vmovdqu		$t3,0x30($out)
	lea		0x40($out),$out		# out+=64

	jz		.Ldone_avx512

	vextracti32x4	\$3,$a,$t0
	vextracti32x4	\$3,$b,$t1
	vextracti32x4	\$3,$c,$t2
	vextracti32x4	\$3,$d,$t3

	sub		\$64,$len
	jb		.Ltail_avx512

	vpxor		0x00($inp),$t0,$t0	# xor with input
	vpxor		0x10($inp),$t1,$t1
	vpxor		0x20($inp),$t2,$t2
	vpxor		0x30($inp),$t3,$t3
	lea		0x40($inp),$inp		# inp+=64

	vmovdqu		$t0,0x00($out)		# write output
	vmovdqu		$t1,0x10($out)
	vmovdqu		$t2,0x20($out)
	vmovdqu		$t3,0x30($out)
	lea		0x40($out),$out		# out+=64

	jnz		.Loop_outer_avx512

	jmp		.Ldone_avx512

.align	16
.Ltail64_avx512:
	vmovdqa		%x#$a,0x00(%rsp)
	vmovdqa		%x#$b,0x10(%rsp)
	vmovdqa		%x#$c,0x20(%rsp)
	vmovdqa		%x#$d,0x30(%rsp)
	add		\$64,$len
	jmp		.Loop_tail_avx512

.align	16
.Ltail_avx512:
	vmovdqa		$t0,0x00(%rsp)
	vmovdqa		$t1,0x10(%rsp)
	vmovdqa		$t2,0x20(%rsp)
	vmovdqa		$t3,0x30(%rsp)
	add		\$64,$len

.Loop_tail_avx512:
	movzb		($inp,$counter),%eax
	movzb		(%rsp,$counter),%ecx
	lea		1($counter),$counter
	xor		%ecx,%eax
	mov		%al,-1($out,$counter)
	dec		$len
	jnz		.Loop_tail_avx512

	vmovdqa32	$a_,0x00(%rsp)

.Ldone_avx512:
	vzeroall
___
$code.=<<___	if ($win64);
	movaps	64+32(%rsp),%xmm6
	movaps	64+48(%rsp),%xmm7
___
$code.=<<___;
	add	\$64+$xframe+48,%rsp
	ret
.size	ChaCha20_avx512,.-ChaCha20_avx512
___
}
if ($avx>2) {
# This one handles longer inputs...

my ($xa0,$xa1,$xa2,$xa3, $xb0,$xb1,$xb2,$xb3,
    $xc0,$xc1,$xc2,$xc3, $xd0,$xd1,$xd2,$xd3)=map("%zmm$_",(0..15));
my  @xx=($xa0,$xa1,$xa2,$xa3, $xb0,$xb1,$xb2,$xb3,
	 $xc0,$xc1,$xc2,$xc3, $xd0,$xd1,$xd2,$xd3);
my @key=map("%zmm$_",(16..31));
my ($xt0,$xt1,$xt2,$xt3)=@key[0..3];

sub AVX512_lane_ROUND {
my ($a0,$b0,$c0,$d0)=@_;
my ($a1,$b1,$c1,$d1)=map(($_&~3)+(($_+1)&3),($a0,$b0,$c0,$d0));
my ($a2,$b2,$c2,$d2)=map(($_&~3)+(($_+1)&3),($a1,$b1,$c1,$d1));
my ($a3,$b3,$c3,$d3)=map(($_&~3)+(($_+1)&3),($a2,$b2,$c2,$d2));
my @x=map("\"$_\"",@xx);

	(
	"&vpaddd	(@x[$a0],@x[$a0],@x[$b0])",	# Q1
	 "&vpaddd	(@x[$a1],@x[$a1],@x[$b1])",	# Q2
	  "&vpaddd	(@x[$a2],@x[$a2],@x[$b2])",	# Q3
	   "&vpaddd	(@x[$a3],@x[$a3],@x[$b3])",	# Q4
	"&vpxord	(@x[$d0],@x[$d0],@x[$a0])",
	 "&vpxord	(@x[$d1],@x[$d1],@x[$a1])",
	  "&vpxord	(@x[$d2],@x[$d2],@x[$a2])",
	   "&vpxord	(@x[$d3],@x[$d3],@x[$a3])",
	"&vprold	(@x[$d0],@x[$d0],16)",
	 "&vprold	(@x[$d1],@x[$d1],16)",
	  "&vprold	(@x[$d2],@x[$d2],16)",
	   "&vprold	(@x[$d3],@x[$d3],16)",

	"&vpaddd	(@x[$c0],@x[$c0],@x[$d0])",
	 "&vpaddd	(@x[$c1],@x[$c1],@x[$d1])",
	  "&vpaddd	(@x[$c2],@x[$c2],@x[$d2])",
	   "&vpaddd	(@x[$c3],@x[$c3],@x[$d3])",
	"&vpxord	(@x[$b0],@x[$b0],@x[$c0])",
	 "&vpxord	(@x[$b1],@x[$b1],@x[$c1])",
	  "&vpxord	(@x[$b2],@x[$b2],@x[$c2])",
	   "&vpxord	(@x[$b3],@x[$b3],@x[$c3])",
	"&vprold	(@x[$b0],@x[$b0],12)",
	 "&vprold	(@x[$b1],@x[$b1],12)",
	  "&vprold	(@x[$b2],@x[$b2],12)",
	   "&vprold	(@x[$b3],@x[$b3],12)",

	"&vpaddd	(@x[$a0],@x[$a0],@x[$b0])",
	 "&vpaddd	(@x[$a1],@x[$a1],@x[$b1])",
	  "&vpaddd	(@x[$a2],@x[$a2],@x[$b2])",
	   "&vpaddd	(@x[$a3],@x[$a3],@x[$b3])",
	"&vpxord	(@x[$d0],@x[$d0],@x[$a0])",
	 "&vpxord	(@x[$d1],@x[$d1],@x[$a1])",
	  "&vpxord	(@x[$d2],@x[$d2],@x[$a2])",
	   "&vpxord	(@x[$d3],@x[$d3],@x[$a3])",
	"&vprold	(@x[$d0],@x[$d0],8)",
	 "&vprold	(@x[$d1],@x[$d1],8)",
	  "&vprold	(@x[$d2],@x[$d2],8)",
	   "&vprold	(@x[$d3],@x[$d3],8)",

	"&vpaddd	(@x[$c0],@x[$c0],@x[$d0])",
	 "&vpaddd	(@x[$c1],@x[$c1],@x[$d1])",
	  "&vpaddd	(@x[$c2],@x[$c2],@x[$d2])",
	   "&vpaddd	(@x[$c3],@x[$c3],@x[$d3])",
	"&vpxord	(@x[$b0],@x[$b0],@x[$c0])",
	 "&vpxord	(@x[$b1],@x[$b1],@x[$c1])",
	  "&vpxord	(@x[$b2],@x[$b2],@x[$c2])",
	   "&vpxord	(@x[$b3],@x[$b3],@x[$c3])",
	"&vprold	(@x[$b0],@x[$b0],7)",
	 "&vprold	(@x[$b1],@x[$b1],7)",
	  "&vprold	(@x[$b2],@x[$b2],7)",
	   "&vprold	(@x[$b3],@x[$b3],7)"
	);
}

my $xframe = $win64 ? 0xb0 : 8;

$code.=<<___;
.type	ChaCha20_16x,\@function,5
.align	32
ChaCha20_16x:
.LChaCha20_16x:
	mov		%rsp,%r11
	sub		\$64+$xframe,%rsp
	and		\$-64,%rsp
___
$code.=<<___	if ($win64);
	lea		0x290+0x30(%rsp),%r11
	movaps		%xmm6,-0x30(%r11)
	movaps		%xmm7,-0x20(%r11)
	movaps		%xmm8,-0x10(%r11)
	movaps		%xmm9,0x00(%r11)
	movaps		%xmm10,0x10(%r11)
	movaps		%xmm11,0x20(%r11)
	movaps		%xmm12,0x30(%r11)
	movaps		%xmm13,0x40(%r11)
	movaps		%xmm14,0x50(%r11)
	movaps		%xmm15,0x60(%r11)
___
$code.=<<___;
	vzeroupper

	lea		.Lsigma(%rip),%r10
	vbroadcasti32x4	(%r10),$xa3		# key[0]
	vbroadcasti32x4	($key),$xb3		# key[1]
	vbroadcasti32x4	16($key),$xc3		# key[2]
	vbroadcasti32x4	($counter),$xd3		# key[3]

	vpshufd		\$0x00,$xa3,$xa0	# smash key by lanes...
	vpshufd		\$0x55,$xa3,$xa1
	vpshufd		\$0xaa,$xa3,$xa2
	vpshufd		\$0xff,$xa3,$xa3
	vmovdqa64	$xa0,@key[0]
	vmovdqa64	$xa1,@key[1]
	vmovdqa64	$xa2,@key[2]
	vmovdqa64	$xa3,@key[3]

	vpshufd		\$0x00,$xb3,$xb0
	vpshufd		\$0x55,$xb3,$xb1
	vpshufd		\$0xaa,$xb3,$xb2
	vpshufd		\$0xff,$xb3,$xb3
	vmovdqa64	$xb0,@key[4]
	vmovdqa64	$xb1,@key[5]
	vmovdqa64	$xb2,@key[6]
	vmovdqa64	$xb3,@key[7]

	vpshufd		\$0x00,$xc3,$xc0
	vpshufd		\$0x55,$xc3,$xc1
	vpshufd		\$0xaa,$xc3,$xc2
	vpshufd		\$0xff,$xc3,$xc3
	vmovdqa64	$xc0,@key[8]
	vmovdqa64	$xc1,@key[9]
	vmovdqa64	$xc2,@key[10]
	vmovdqa64	$xc3,@key[11]

	vpshufd		\$0x00,$xd3,$xd0
	vpshufd		\$0x55,$xd3,$xd1
	vpshufd		\$0xaa,$xd3,$xd2
	vpshufd		\$0xff,$xd3,$xd3
	vpaddd		.Lincz(%rip),$xd0,$xd0	# don't save counters yet
	vmovdqa64	$xd0,@key[12]
	vmovdqa64	$xd1,@key[13]
	vmovdqa64	$xd2,@key[14]
	vmovdqa64	$xd3,@key[15]

	mov		\$10,%eax
	jmp		.Loop16x

.align	32
.Loop_outer16x:
	vpbroadcastd	0(%r10),$xa0		# reload key
	vpbroadcastd	4(%r10),$xa1
	vpbroadcastd	8(%r10),$xa2
	vpbroadcastd	12(%r10),$xa3
	vpaddd		.Lsixteen(%rip),@key[12],@key[12]	# next SIMD counters
	vmovdqa64	@key[4],$xb0
	vmovdqa64	@key[5],$xb1
	vmovdqa64	@key[6],$xb2
	vmovdqa64	@key[7],$xb3
	vmovdqa64	@key[8],$xc0
	vmovdqa64	@key[9],$xc1
	vmovdqa64	@key[10],$xc2
	vmovdqa64	@key[11],$xc3
	vmovdqa64	@key[12],$xd0
	vmovdqa64	@key[13],$xd1
	vmovdqa64	@key[14],$xd2
	vmovdqa64	@key[15],$xd3

	vmovdqa64	$xa0,@key[0]
	vmovdqa64	$xa1,@key[1]
	vmovdqa64	$xa2,@key[2]
	vmovdqa64	$xa3,@key[3]

	mov		\$10,%eax
	jmp		.Loop16x

.align	32
.Loop16x:
___
	foreach (&AVX512_lane_ROUND(0, 4, 8,12)) { eval; }
	foreach (&AVX512_lane_ROUND(0, 5,10,15)) { eval; }
$code.=<<___;
	dec		%eax
	jnz		.Loop16x

	vpaddd		@key[0],$xa0,$xa0	# accumulate key
	vpaddd		@key[1],$xa1,$xa1
	vpaddd		@key[2],$xa2,$xa2
	vpaddd		@key[3],$xa3,$xa3

	vpunpckldq	$xa1,$xa0,$xt2		# "de-interlace" data
	vpunpckldq	$xa3,$xa2,$xt3
	vpunpckhdq	$xa1,$xa0,$xa0
	vpunpckhdq	$xa3,$xa2,$xa2
	vpunpcklqdq	$xt3,$xt2,$xa1		# "a0"
	vpunpckhqdq	$xt3,$xt2,$xt2		# "a1"
	vpunpcklqdq	$xa2,$xa0,$xa3		# "a2"
	vpunpckhqdq	$xa2,$xa0,$xa0		# "a3"
___
	($xa0,$xa1,$xa2,$xa3,$xt2)=($xa1,$xt2,$xa3,$xa0,$xa2);
$code.=<<___;
	vpaddd		@key[4],$xb0,$xb0
	vpaddd		@key[5],$xb1,$xb1
	vpaddd		@key[6],$xb2,$xb2
	vpaddd		@key[7],$xb3,$xb3

	vpunpckldq	$xb1,$xb0,$xt2
	vpunpckldq	$xb3,$xb2,$xt3
	vpunpckhdq	$xb1,$xb0,$xb0
	vpunpckhdq	$xb3,$xb2,$xb2
	vpunpcklqdq	$xt3,$xt2,$xb1		# "b0"
	vpunpckhqdq	$xt3,$xt2,$xt2		# "b1"
	vpunpcklqdq	$xb2,$xb0,$xb3		# "b2"
	vpunpckhqdq	$xb2,$xb0,$xb0		# "b3"
___
	($xb0,$xb1,$xb2,$xb3,$xt2)=($xb1,$xt2,$xb3,$xb0,$xb2);
$code.=<<___;
	vshufi32x4	\$0x44,$xb0,$xa0,$xt3	# "de-interlace" further
	vshufi32x4	\$0xee,$xb0,$xa0,$xb0
	vshufi32x4	\$0x44,$xb1,$xa1,$xa0
	vshufi32x4	\$0xee,$xb1,$xa1,$xb1
	vshufi32x4	\$0x44,$xb2,$xa2,$xa1
	vshufi32x4	\$0xee,$xb2,$xa2,$xb2
	vshufi32x4	\$0x44,$xb3,$xa3,$xa2
	vshufi32x4	\$0xee,$xb3,$xa3,$xb3
___
	($xa0,$xa1,$xa2,$xa3,$xt3)=($xt3,$xa0,$xa1,$xa2,$xa3);
$code.=<<___;
	vpaddd		@key[8],$xc0,$xc0
	vpaddd		@key[9],$xc1,$xc1
	vpaddd		@key[10],$xc2,$xc2
	vpaddd		@key[11],$xc3,$xc3

	vpunpckldq	$xc1,$xc0,$xt2
	vpunpckldq	$xc3,$xc2,$xt3
	vpunpckhdq	$xc1,$xc0,$xc0
	vpunpckhdq	$xc3,$xc2,$xc2
	vpunpcklqdq	$xt3,$xt2,$xc1		# "c0"
	vpunpckhqdq	$xt3,$xt2,$xt2		# "c1"
	vpunpcklqdq	$xc2,$xc0,$xc3		# "c2"
	vpunpckhqdq	$xc2,$xc0,$xc0		# "c3"
___
	($xc0,$xc1,$xc2,$xc3,$xt2)=($xc1,$xt2,$xc3,$xc0,$xc2);
$code.=<<___;
	vpaddd		@key[12],$xd0,$xd0
	vpaddd		@key[13],$xd1,$xd1
	vpaddd		@key[14],$xd2,$xd2
	vpaddd		@key[15],$xd3,$xd3

	vpunpckldq	$xd1,$xd0,$xt2
	vpunpckldq	$xd3,$xd2,$xt3
	vpunpckhdq	$xd1,$xd0,$xd0
	vpunpckhdq	$xd3,$xd2,$xd2
	vpunpcklqdq	$xt3,$xt2,$xd1		# "d0"
	vpunpckhqdq	$xt3,$xt2,$xt2		# "d1"
	vpunpcklqdq	$xd2,$xd0,$xd3		# "d2"
	vpunpckhqdq	$xd2,$xd0,$xd0		# "d3"
___
	($xd0,$xd1,$xd2,$xd3,$xt2)=($xd1,$xt2,$xd3,$xd0,$xd2);
$code.=<<___;
	vshufi32x4	\$0x44,$xd0,$xc0,$xt3	# "de-interlace" further
	vshufi32x4	\$0xee,$xd0,$xc0,$xd0
	vshufi32x4	\$0x44,$xd1,$xc1,$xc0
	vshufi32x4	\$0xee,$xd1,$xc1,$xd1
	vshufi32x4	\$0x44,$xd2,$xc2,$xc1
	vshufi32x4	\$0xee,$xd2,$xc2,$xd2
	vshufi32x4	\$0x44,$xd3,$xc3,$xc2
	vshufi32x4	\$0xee,$xd3,$xc3,$xd3
___
	($xc0,$xc1,$xc2,$xc3,$xt3)=($xt3,$xc0,$xc1,$xc2,$xc3);
$code.=<<___;
	vshufi32x4	\$0x88,$xc0,$xa0,$xt0	# "de-interlace" further
	vshufi32x4	\$0xdd,$xc0,$xa0,$xa0
	 vshufi32x4	\$0x88,$xd0,$xb0,$xc0
	 vshufi32x4	\$0xdd,$xd0,$xb0,$xd0
	vshufi32x4	\$0x88,$xc1,$xa1,$xt1
	vshufi32x4	\$0xdd,$xc1,$xa1,$xa1
	 vshufi32x4	\$0x88,$xd1,$xb1,$xc1
	 vshufi32x4	\$0xdd,$xd1,$xb1,$xd1
	vshufi32x4	\$0x88,$xc2,$xa2,$xt2
	vshufi32x4	\$0xdd,$xc2,$xa2,$xa2
	 vshufi32x4	\$0x88,$xd2,$xb2,$xc2
	 vshufi32x4	\$0xdd,$xd2,$xb2,$xd2
	vshufi32x4	\$0x88,$xc3,$xa3,$xt3
	vshufi32x4	\$0xdd,$xc3,$xa3,$xa3
	 vshufi32x4	\$0x88,$xd3,$xb3,$xc3
	 vshufi32x4	\$0xdd,$xd3,$xb3,$xd3
___
	($xa0,$xa1,$xa2,$xa3,$xb0,$xb1,$xb2,$xb3)=
	($xt0,$xt1,$xt2,$xt3,$xa0,$xa1,$xa2,$xa3);

	($xa0,$xb0,$xc0,$xd0, $xa1,$xb1,$xc1,$xd1,
	 $xa2,$xb2,$xc2,$xd2, $xa3,$xb3,$xc3,$xd3) =
	($xa0,$xa1,$xa2,$xa3, $xb0,$xb1,$xb2,$xb3,
	 $xc0,$xc1,$xc2,$xc3, $xd0,$xd1,$xd2,$xd3);
$code.=<<___;
	cmp		\$64*16,$len
	jb		.Ltail16x

	vpxord		0x00($inp),$xa0,$xa0	# xor with input
	vpxord		0x40($inp),$xb0,$xb0
	vpxord		0x80($inp),$xc0,$xc0
	vpxord		0xc0($inp),$xd0,$xd0
	vmovdqu32	$xa0,0x00($out)
	vmovdqu32	$xb0,0x40($out)
	vmovdqu32	$xc0,0x80($out)
	vmovdqu32	$xd0,0xc0($out)

	vpxord		0x100($inp),$xa1,$xa1
	vpxord		0x140($inp),$xb1,$xb1
	vpxord		0x180($inp),$xc1,$xc1
	vpxord		0x1c0($inp),$xd1,$xd1
	vmovdqu32	$xa1,0x100($out)
	vmovdqu32	$xb1,0x140($out)
	vmovdqu32	$xc1,0x180($out)
	vmovdqu32	$xd1,0x1c0($out)

	vpxord		0x200($inp),$xa2,$xa2
	vpxord		0x240($inp),$xb2,$xb2
	vpxord		0x280($inp),$xc2,$xc2
	vpxord		0x2c0($inp),$xd2,$xd2
	vmovdqu32	$xa2,0x200($out)
	vmovdqu32	$xb2,0x240($out)
	vmovdqu32	$xc2,0x280($out)
	vmovdqu32	$xd2,0x2c0($out)

	vpxord		0x300($inp),$xa3,$xa3
	vpxord		0x340($inp),$xb3,$xb3
	vpxord		0x380($inp),$xc3,$xc3
	vpxord		0x3c0($inp),$xd3,$xd3
	lea		0x400($inp),$inp
	vmovdqu32	$xa3,0x300($out)
	vmovdqu32	$xb3,0x340($out)
	vmovdqu32	$xc3,0x380($out)
	vmovdqu32	$xd3,0x3c0($out)
	lea		0x400($out),$out

	sub		\$64*16,$len
	jnz		.Loop_outer16x

	jmp		.Ldone16x

.align	32
.Ltail16x:
	xor		%r10,%r10
	sub		$inp,$out
	cmp		\$64*1,$len
	jb		.Less_than_64_16x
	vpxord		($inp),$xa0,$xa0	# xor with input
	vmovdqu32	$xa0,($out,$inp)
	je		.Ldone16x
	vmovdqa32	$xb0,$xa0
	lea		64($inp),$inp

	cmp		\$64*2,$len
	jb		.Less_than_64_16x
	vpxord		($inp),$xb0,$xb0
	vmovdqu32	$xb0,($out,$inp)
	je		.Ldone16x
	vmovdqa32	$xc0,$xa0
	lea		64($inp),$inp

	cmp		\$64*3,$len
	jb		.Less_than_64_16x
	vpxord		($inp),$xc0,$xc0
	vmovdqu32	$xc0,($out,$inp)
	je		.Ldone16x
	vmovdqa32	$xd0,$xa0
	lea		64($inp),$inp

	cmp		\$64*4,$len
	jb		.Less_than_64_16x
	vpxord		($inp),$xd0,$xd0
	vmovdqu32	$xd0,($out,$inp)
	je		.Ldone16x
	vmovdqa32	$xa1,$xa0
	lea		64($inp),$inp

	cmp		\$64*5,$len
	jb		.Less_than_64_16x
	vpxord		($inp),$xa1,$xa1
	vmovdqu32	$xa1,($out,$inp)
	je		.Ldone16x
	vmovdqa32	$xb1,$xa0
	lea		64($inp),$inp

	cmp		\$64*6,$len
	jb		.Less_than_64_16x
	vpxord		($inp),$xb1,$xb1
	vmovdqu32	$xb1,($out,$inp)
	je		.Ldone16x
	vmovdqa32	$xc1,$xa0
	lea		64($inp),$inp

	cmp		\$64*7,$len
	jb		.Less_than_64_16x
	vpxord		($inp),$xc1,$xc1
	vmovdqu32	$xc1,($out,$inp)
	je		.Ldone16x
	vmovdqa32	$xd1,$xa0
	lea		64($inp),$inp

	cmp		\$64*8,$len
	jb		.Less_than_64_16x
	vpxord		($inp),$xd1,$xd1
	vmovdqu32	$xd1,($out,$inp)
	je		.Ldone16x
	vmovdqa32	$xa2,$xa0
	lea		64($inp),$inp

	cmp		\$64*9,$len
	jb		.Less_than_64_16x
	vpxord		($inp),$xa2,$xa2
	vmovdqu32	$xa2,($out,$inp)
	je		.Ldone16x
	vmovdqa32	$xb2,$xa0
	lea		64($inp),$inp

	cmp		\$64*10,$len
	jb		.Less_than_64_16x
	vpxord		($inp),$xb2,$xb2
	vmovdqu32	$xb2,($out,$inp)
	je		.Ldone16x
	vmovdqa32	$xc2,$xa0
	lea		64($inp),$inp

	cmp		\$64*11,$len
	jb		.Less_than_64_16x
	vpxord		($inp),$xc2,$xc2
	vmovdqu32	$xc2,($out,$inp)
	je		.Ldone16x
	vmovdqa32	$xd2,$xa0
	lea		64($inp),$inp

	cmp		\$64*12,$len
	jb		.Less_than_64_16x
	vpxord		($inp),$xd2,$xd2
	vmovdqu32	$xd2,($out,$inp)
	je		.Ldone16x
	vmovdqa32	$xa3,$xa0
	lea		64($inp),$inp

	cmp		\$64*13,$len
	jb		.Less_than_64_16x
	vpxord		($inp),$xa3,$xa3
	vmovdqu32	$xa3,($out,$inp)
	je		.Ldone16x
	vmovdqa32	$xb3,$xa0
	lea		64($inp),$inp

	cmp		\$64*14,$len
	jb		.Less_than_64_16x
	vpxord		($inp),$xb3,$xb3
	vmovdqu32	$xb3,($out,$inp)
	je		.Ldone16x
	vmovdqa32	$xc3,$xa0
	lea		64($inp),$inp

	cmp		\$64*15,$len
	jb		.Less_than_64_16x
	vpxord		($inp),$xc3,$xc3
	vmovdqu32	$xc3,($out,$inp)
	je		.Ldone16x
	vmovdqa32	$xd3,$xa0
	lea		64($inp),$inp

.Less_than_64_16x:
	vmovdqa32	$xa0,0x00(%rsp)
	lea		($out,$inp),$out
	and		\$63,$len

.Loop_tail16x:
	movzb		($inp,%r10),%eax
	movzb		(%rsp,%r10),%ecx
	lea		1(%r10),%r10
	xor		%ecx,%eax
	mov		%al,-1($out,%r10)
	dec		$len
	jnz		.Loop_tail16x

	vpxord		$xa0,$xa0,$xa0
	vmovdqa32	$xa0,0(%rsp)

.Ldone16x:
	vzeroall
___
$code.=<<___	if ($win64);
	lea		0x290+0x30(%rsp),%r11
	movaps		-0x30(%r11),%xmm6
	movaps		-0x20(%r11),%xmm7
	movaps		-0x10(%r11),%xmm8
	movaps		0x00(%r11),%xmm9
	movaps		0x10(%r11),%xmm10
	movaps		0x20(%r11),%xmm11
	movaps		0x30(%r11),%xmm12
	movaps		0x40(%r11),%xmm13
	movaps		0x50(%r11),%xmm14
	movaps		0x60(%r11),%xmm15
___
$code.=<<___;
	mov		%r11,%rsp
	ret
.size	ChaCha20_16x,.-ChaCha20_16x
___
}

foreach (split("\n",$code)) {
	s/\`([^\`]*)\`/eval $1/ge;

	s/%x#%[yz]/%x/g;	# "down-shift"

	print $_,"\n";
}

close STDOUT;<|MERGE_RESOLUTION|>--- conflicted
+++ resolved
@@ -228,17 +228,13 @@
 GFp_ChaCha20_ctr32:
 	cmp	\$0,$len
 	je	.Lno_data
-<<<<<<< HEAD
 	mov	GFp_ia32cap_P+4(%rip),%r10
-=======
-	mov	OPENSSL_ia32cap_P+4(%rip),%r10
 ___
 $code.=<<___	if ($avx>2);
 	bt	\$48,%r10		# check for AVX512F
 	jc	.LChaCha20_avx512
 ___
 $code.=<<___;
->>>>>>> 004bff3a
 	test	\$`1<<(41-32)`,%r10d
 	jnz	.LChaCha20_ssse3
 
