--- conflicted
+++ resolved
@@ -341,13 +341,9 @@
 }
 
 fn build_c_code(target: &Target, pregenerated: PathBuf, out_dir: &Path) {
-<<<<<<< HEAD
     use std::env;
 
-    if target.arch() == "wasm32" {
-=======
     if &target.arch == "wasm32" {
->>>>>>> 63c0364b
         return;
     }
 
@@ -472,8 +468,7 @@
     let objs = additional_srcs
         .into_iter()
         .chain(srcs.into_iter())
-<<<<<<< HEAD
-        .filter(|f| target.env() != "msvc" || f.extension().unwrap().to_str().unwrap() != "S")
+        .filter(|f| &target.env != "msvc" || f.extension().unwrap().to_str().unwrap() != "S")
         .map(|f| {
             compile(
                 f,
@@ -484,10 +479,6 @@
                 definitions,
             )
         })
-=======
-        .filter(|f| &target.env != "msvc" || f.extension().unwrap().to_str().unwrap() != "S")
-        .map(|f| compile(f, target, warnings_are_errors, out_dir, includes_modified))
->>>>>>> 63c0364b
         .collect::<Vec<_>>();
 
     // Rebuild the library if necessary.
@@ -547,13 +538,8 @@
         let mut out_path = out_dir.clone().join(p.file_name().unwrap());
         assert!(out_path.set_extension(target.obj_ext));
         if need_run(&p, &out_path, includes_modified) {
-<<<<<<< HEAD
-            let cmd = if target.os() != WINDOWS || ext != "asm" {
+            let cmd = if &target.os != WINDOWS || ext != "asm" {
                 cc(p, ext, target, warnings_are_errors, &out_path, definitions)
-=======
-            let cmd = if &target.os != WINDOWS || ext != "asm" {
-                cc(p, ext, target, warnings_are_errors, &out_path)
->>>>>>> 63c0364b
             } else {
                 yasm(p, &target.arch, &out_path)
             };
