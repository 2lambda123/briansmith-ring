[package]
authors = ["Brian Smith <brian@briansmith.org>"]
build = "build.rs"
categories = ["cryptography", "no-std"]
description = "Safe, fast, small crypto using Rust."
documentation = "https://briansmith.org/rustdoc/ring/"
edition = "2018"
keywords = ["crypto", "cryptography", "rand", "ECC", "RSA"]
license-file = "LICENSE"
name = "ring"
readme = "doc/link-to-readme.md"
repository = "https://github.com/briansmith/ring"
version = "0.16.7"

exclude = [
    # The presence of .gitignore is used to differentiate non-packaged builds
    # from packaged builds in build.rs.
    ".gitignore",
    "pregenerated/tmp",
]
include = [
    "LICENSE",
    "Cargo.toml",

    "pregenerated/*",

    "build.rs",

    "crypto/chacha/asm/chacha-armv4.pl",
    "crypto/chacha/asm/chacha-armv8.pl",
    "crypto/chacha/asm/chacha-x86.pl",
    "crypto/chacha/asm/chacha-x86_64.pl",
    "crypto/cipher_extra/asm/aes128gcmsiv-x86_64.pl",
    "crypto/cipher_extra/test/aes_128_gcm_siv_tests.txt",
    "crypto/cipher_extra/test/aes_256_gcm_siv_tests.txt",
    "crypto/constant_time_test.c",
    "crypto/cpu-intel.c",
    "crypto/crypto.c",
    "crypto/curve25519/asm/x25519-asm-arm.S",
    "crypto/fipsmodule/aes/aes.c",
    "crypto/fipsmodule/aes/asm/aes-586.pl",
    "crypto/fipsmodule/aes/asm/aes-armv4.pl",
    "crypto/fipsmodule/aes/asm/aes-x86_64.pl",
    "crypto/fipsmodule/aes/asm/aesni-x86.pl",
    "crypto/fipsmodule/aes/asm/aesni-x86_64.pl",
    "crypto/fipsmodule/aes/asm/aesv8-armx.pl",
    "crypto/fipsmodule/aes/asm/bsaes-armv7.pl",
    "crypto/fipsmodule/aes/asm/bsaes-x86_64.pl",
    "crypto/fipsmodule/aes/asm/vpaes-x86.pl",
    "crypto/fipsmodule/aes/asm/vpaes-x86_64.pl",
    "crypto/fipsmodule/bn/asm/armv4-mont.pl",
    "crypto/fipsmodule/bn/asm/armv8-mont.pl",
    "crypto/fipsmodule/bn/asm/x86-mont.pl",
    "crypto/fipsmodule/bn/asm/x86_64-mont.pl",
    "crypto/fipsmodule/bn/asm/x86_64-mont5.pl",
    "crypto/fipsmodule/bn/generic.c",
    "crypto/fipsmodule/bn/internal.h",
    "crypto/fipsmodule/bn/montgomery.c",
    "crypto/fipsmodule/bn/montgomery_inv.c",
    "crypto/fipsmodule/ec/asm/ecp_nistz256-armv4.pl",
    "crypto/fipsmodule/ec/asm/ecp_nistz256-armv8.pl",
    "crypto/fipsmodule/ec/asm/ecp_nistz256-x86.pl",
    "crypto/fipsmodule/ec/asm/p256-x86_64-asm.pl",
    "crypto/fipsmodule/ec/ecp_nistz.c",
    "crypto/fipsmodule/ec/ecp_nistz.h",
    "crypto/fipsmodule/ec/ecp_nistz256.c",
    "crypto/fipsmodule/ec/ecp_nistz256.h",
    "crypto/fipsmodule/ec/ecp_nistz256_table.inl",
    "crypto/fipsmodule/ec/ecp_nistz384.h",
    "crypto/fipsmodule/ec/ecp_nistz384.inl",
    "crypto/fipsmodule/ec/gfp_p256.c",
    "crypto/fipsmodule/ec/gfp_p384.c",
    "crypto/fipsmodule/ecdsa/ecdsa_verify_tests.txt",
    "crypto/fipsmodule/modes/asm/aesni-gcm-x86_64.pl",
    "crypto/fipsmodule/modes/asm/ghash-armv4.pl",
    "crypto/fipsmodule/modes/asm/ghash-x86.pl",
    "crypto/fipsmodule/modes/asm/ghash-x86_64.pl",
    "crypto/fipsmodule/modes/asm/ghashv8-armx.pl",
    "crypto/fipsmodule/modes/gcm.c",
    "crypto/fipsmodule/modes/internal.h",
    "crypto/fipsmodule/sha/asm/sha256-armv4.pl",
    "crypto/fipsmodule/sha/asm/sha512-armv4.pl",
    "crypto/fipsmodule/sha/asm/sha512-armv8.pl",
    "crypto/fipsmodule/sha/asm/sha512-x86_64.pl",
    "crypto/internal.h",
    "crypto/limbs/limbs.c",
    "crypto/limbs/limbs.h",
    "crypto/limbs/limbs.inl",
    "crypto/mem.c",
    "crypto/perlasm/arm-xlate.pl",
    "crypto/perlasm/x86asm.pl",
    "crypto/perlasm/x86gas.pl",
    "crypto/perlasm/x86nasm.pl",
    "crypto/perlasm/x86_64-xlate.pl",
    "crypto/poly1305/asm/poly1305-armv4.pl",
    "crypto/poly1305/asm/poly1305-armv8.pl",
    "crypto/poly1305/asm/poly1305-x86.pl",
    "crypto/poly1305/asm/poly1305-x86_64.pl",
    "examples/checkdigest.rs",
    "include/GFp/aes.h",
    "include/GFp/arm_arch.h",
    "include/GFp/base.h",
    "include/GFp/cpu.h",
    "include/GFp/mem.h",
    "include/GFp/type_check.h",
    "src/aead.rs",
    "src/aead/aes.rs",
    "src/aead/aes_gcm.rs",
    "src/aead/aes_tests.txt",
    "src/aead/block.rs",
    "src/aead/chacha.rs",
    "src/aead/chacha_tests.txt",
    "src/aead/chacha20_poly1305.rs",
    "src/aead/chacha20_poly1305_openssh.rs",
    "src/aead/gcm.rs",
    "src/aead/nonce.rs",
    "src/aead/poly1305.rs",
    "src/aead/poly1305_test.txt",
    "src/aead/quic.rs",
    "src/aead/shift.rs",
    "src/agreement.rs",
    "src/arithmetic.rs",
    "src/arithmetic/bigint.rs",
    "src/arithmetic/bigint_elem_exp_consttime_tests.txt",
    "src/arithmetic/bigint_elem_exp_vartime_tests.txt",
    "src/arithmetic/bigint_elem_mul_tests.txt",
    "src/arithmetic/bigint_elem_reduced_once_tests.txt",
    "src/arithmetic/bigint_elem_reduced_tests.txt",
    "src/arithmetic/bigint_elem_squared_tests.txt",
    "src/arithmetic/constant.rs",
    "src/arithmetic/montgomery.rs",
    "src/array.rs",
    "src/bits.rs",
    "src/bssl.rs",
    "src/c.rs",
    "src/constant_time.rs",
    "src/cpu.rs",
    "src/data/alg-rsa-encryption.der",
    "src/debug.rs",
    "src/digest.rs",
    "src/digest/sha1.rs",
    "src/digest/sha2.rs",
    "src/ec/curve25519/ed25519/digest.rs",
    "src/ec/curve25519/ed25519.rs",
    "src/ec/curve25519/ed25519/signing.rs",
    "src/ec/curve25519/ed25519/verification.rs",
    "src/ec/curve25519/ed25519/ed25519_pkcs8_v2_template.der",
    "src/ec/curve25519.rs",
    "src/ec/curve25519/ops.rs",
    "src/ec/curve25519/scalar.rs",
    "src/ec/curve25519/x25519.rs",
    "src/ec.rs",
    "src/ec/keys.rs",
    "src/ec/suite_b/curve.rs",
    "src/ec/suite_b/ecdh.rs",
    "src/ec/suite_b/ecdsa/digest_scalar.rs",
    "src/ec/suite_b/ecdsa.rs",
    "src/ec/suite_b/ecdsa/signing.rs",
    "src/ec/suite_b/ecdsa/verification.rs",
    "src/ec/suite_b/ecdsa/ecdsa_digest_scalar_tests.txt",
    "src/ec/suite_b/ecdsa/ecPublicKey_p256_pkcs8_v1_template.der",
    "src/ec/suite_b/ecdsa/ecPublicKey_p384_pkcs8_v1_template.der",
    "src/ec/suite_b/ecdsa/ecdsa_sign_asn1_tests.txt",
    "src/ec/suite_b/ecdsa/ecdsa_sign_fixed_tests.txt",
    "src/ec/suite_b.rs",
    "src/ec/suite_b/ops/elem.rs",
    "src/ec/suite_b/ops.rs",
    "src/ec/suite_b/ops/p256.rs",
    "src/ec/suite_b/ops/p256_elem_mul_tests.txt",
    "src/ec/suite_b/ops/p256_elem_neg_tests.txt",
    "src/ec/suite_b/ops/p256_elem_sum_tests.txt",
    "src/ec/suite_b/ops/p256_point_double_tests.txt",
    "src/ec/suite_b/ops/p256_point_mul_base_tests.txt",
    "src/ec/suite_b/ops/p256_point_mul_serialized_tests.txt",
    "src/ec/suite_b/ops/p256_point_mul_tests.txt",
    "src/ec/suite_b/ops/p256_point_sum_mixed_tests.txt",
    "src/ec/suite_b/ops/p256_point_sum_tests.txt",
    "src/ec/suite_b/ops/p256_scalar_mul_tests.txt",
    "src/ec/suite_b/ops/p256_scalar_square_tests.txt",
    "src/ec/suite_b/ops/p384.rs",
    "src/ec/suite_b/ops/p384_elem_div_by_2_tests.txt",
    "src/ec/suite_b/ops/p384_elem_mul_tests.txt",
    "src/ec/suite_b/ops/p384_elem_neg_tests.txt",
    "src/ec/suite_b/ops/p384_elem_sum_tests.txt",
    "src/ec/suite_b/ops/p384_point_double_tests.txt",
    "src/ec/suite_b/ops/p384_point_mul_base_tests.txt",
    "src/ec/suite_b/ops/p384_point_mul_tests.txt",
    "src/ec/suite_b/ops/p384_point_sum_tests.txt",
    "src/ec/suite_b/ops/p384_scalar_mul_tests.txt",
    "src/ec/suite_b/private_key.rs",
    "src/ec/suite_b/public_key.rs",
    "src/ec/suite_b/suite_b_public_key_tests.txt",
    "src/endian.rs",
    "src/error.rs",
    "src/hkdf.rs",
    "src/hmac.rs",
    "src/hmac_generate_serializable_tests.txt",
    "src/io.rs",
    "src/io/der.rs",
    "src/io/der_writer.rs",
    "src/io/positive.rs",
    "src/io/writer.rs",
    "src/lib.rs",
    "src/limb.rs",
    "src/endian.rs",
    "src/pbkdf2.rs",
    "src/pkcs8.rs",
    "src/polyfill.rs",
    "src/polyfill/convert.rs",
    "src/rand.rs",
    "src/rsa/convert_nist_rsa_test_vectors.py",
    "src/rsa.rs",
    "src/rsa/padding.rs",
    "src/rsa/random.rs",
    "src/rsa/rsa_pss_padding_tests.txt",
    "src/rsa/signature_rsa_example_private_key.der",
    "src/rsa/signature_rsa_example_public_key.der",
    "src/rsa/signing.rs",
    "src/rsa/verification.rs",
    "src/signature.rs",
    "src/test.rs",
    "src/test_1_syntax_error_tests.txt",
    "src/test_1_tests.txt",
    "src/test_3_tests.txt",
    "src/versioned_extern.rs",
    "tests/aead_aes_128_gcm_tests.txt",
    "tests/aead_aes_256_gcm_tests.txt",
    "tests/aead_chacha20_poly1305_tests.txt",
    "tests/aead_chacha20_poly1305_openssh_tests.txt",
    "tests/aead_tests.rs",
    "tests/agreement_tests.rs",
    "tests/agreement_tests.txt",
    "tests/digest_tests.rs",
    "tests/digest_tests.txt",
    "tests/ecdsa_from_pkcs8_tests.txt",
    "tests/ecdsa_tests.rs",
    "tests/ecdsa_test_private_key_p256.p8",
    "tests/ecdsa_test_public_key_p256.der",
    "tests/ecdsa_test_public_key_p256_debug.txt",
    "tests/ecdsa_sign_asn1_tests.txt",
    "tests/ecdsa_sign_fixed_tests.txt",
    "tests/ecdsa_verify_asn1_tests.txt",
    "tests/ecdsa_verify_fixed_tests.txt",
    "tests/ed25519_from_pkcs8_tests.txt",
    "tests/ed25519_from_pkcs8_unchecked_tests.txt",
    "tests/ed25519_tests.rs",
    "tests/ed25519_tests.txt",
    "tests/ed25519_test_private_key.bin",
    "tests/ed25519_test_private_key.p8",
    "tests/ed25519_test_public_key.bin",
    "tests/ed25519_test_public_key.der",
    "tests/hkdf_tests.rs",
    "tests/hkdf_tests.txt",
    "tests/hmac_tests.rs",
    "tests/hmac_tests.txt",
    "tests/pbkdf2_tests.rs",
    "tests/pbkdf2_tests.txt",
    "tests/quic_aes_128_tests.txt",
    "tests/quic_aes_256_tests.txt",
    "tests/quic_chacha20_tests.txt",
    "tests/quic_tests.rs",
    "tests/rand_tests.rs",
    "tests/rsa_from_pkcs8_tests.txt",
    "tests/rsa_pkcs1_sign_tests.txt",
    "tests/rsa_pkcs1_verify_tests.txt",
    "tests/rsa_primitive_verify_tests.txt",
    "tests/rsa_pss_sign_tests.txt",
    "tests/rsa_pss_verify_tests.txt",
    "tests/rsa_tests.rs",
    "tests/rsa_test_private_key_2048.p8",
    "tests/rsa_test_public_key_2048.der",
    "tests/rsa_test_public_key_2048_debug.txt",
    "tests/signature_tests.rs",
    "third_party/fiat/curve25519.c",
    "third_party/fiat/curve25519_32.h",
    "third_party/fiat/curve25519_64.h",
    "third_party/fiat/curve25519_tables.h",
    "third_party/fiat/internal.h",
    "third_party/fiat/LICENSE",
    "third_party/fiat/make_curve25519_tables.py",
    "third_party/NIST/SHAVS/SHA1LongMsg.rsp",
    "third_party/NIST/SHAVS/SHA1Monte.rsp",
    "third_party/NIST/SHAVS/SHA1ShortMsg.rsp",
    "third_party/NIST/SHAVS/SHA224LongMsg.rsp",
    "third_party/NIST/SHAVS/SHA224Monte.rsp",
    "third_party/NIST/SHAVS/SHA224ShortMsg.rsp",
    "third_party/NIST/SHAVS/SHA256LongMsg.rsp",
    "third_party/NIST/SHAVS/SHA256Monte.rsp",
    "third_party/NIST/SHAVS/SHA256ShortMsg.rsp",
    "third_party/NIST/SHAVS/SHA384LongMsg.rsp",
    "third_party/NIST/SHAVS/SHA384Monte.rsp",
    "third_party/NIST/SHAVS/SHA384ShortMsg.rsp",
    "third_party/NIST/SHAVS/SHA512LongMsg.rsp",
    "third_party/NIST/SHAVS/SHA512Monte.rsp",
    "third_party/NIST/SHAVS/SHA512ShortMsg.rsp",
]

[lib]
name = "ring"

[dependencies]
untrusted = { version = "0.7.0" }

[target.'cfg(all(any(target_arch = "aarch64", target_arch = "arm", target_arch = "x86", target_arch = "x86_64"), not(target_os = "ios")))'.dependencies]
spin = { version = "0.5.0", default-features = false }


[target.'cfg(any(target_os = "android", target_os = "linux"))'.dependencies]
libc = { version = "0.2.48", default-features = false }

[target.'cfg(any(target_os = "android", target_os = "freebsd", target_os = "linux", target_os = "netbsd", target_os = "openbsd", target_os = "solaris"))'.dependencies]
lazy_static = { version = "1.3", default-features = false, optional = true }

[target.'cfg(all(target_arch = "wasm32", target_vendor = "unknown", target_os = "unknown", target_env = ""))'.dependencies]
web-sys = { version = "0.3.25", default-features = false, features = ["Crypto", "Window"] }

[target.'cfg(target_os = "windows")'.dependencies]
winapi = { version = "0.3.7", default-features = false, features = ["ntsecapi", "wtypesbase"] }

[target.'cfg(target_arch = "wasm32")'.dev-dependencies]
wasm-bindgen-test = { version = "0.2.48", default-features = false }

[target.'cfg(any(unix, windows))'.dev-dependencies]
libc = { version = "0.2.48", default-features = false }

# Keep this in sync with `[dependencies]` in pregenerate_asm/Cargo.toml.
[build-dependencies]
cc = { version = "1.0.37", default-features = false }

[features]
# These features are documented in the top-level module's documentation.
default = ["alloc", "dev_urandom_fallback"]
alloc = []
dev_urandom_fallback = ["lazy_static"]
internal_benches = []
slow_tests = []
std = ["alloc"]
<<<<<<< HEAD
test_logging = ["std"]
boringssl_no_prefix = []
=======
test_logging = []
>>>>>>> 63c0364b

# XXX: debug = false because of https://github.com/rust-lang/rust/issues/34122

[profile.bench]
opt-level = 3
debug = false
rpath = false
lto = true
debug-assertions = false
codegen-units = 1

[profile.release]
opt-level = 3
debug = false
rpath = false
lto = true
debug-assertions = false
codegen-units = 1<|MERGE_RESOLUTION|>--- conflicted
+++ resolved
@@ -335,12 +335,8 @@
 internal_benches = []
 slow_tests = []
 std = ["alloc"]
-<<<<<<< HEAD
-test_logging = ["std"]
+test_logging = []
 boringssl_no_prefix = []
-=======
-test_logging = []
->>>>>>> 63c0364b
 
 # XXX: debug = false because of https://github.com/rust-lang/rust/issues/34122
 
