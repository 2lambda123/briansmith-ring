[package]
authors = ["Brian Smith <brian@briansmith.org>"]
build = "build.rs"
description = "Safe, fast, small crypto using Rust."
documentation = "https://briansmith.org/rustdoc/ring/"
license-file = "LICENSE"
name = "ring"
readme = "README.md"
repository = "https://github.com/briansmith/ring"
version = "0.4.0"
keywords = [ "crypto", "rand", "signature", "AEAD", "RSA" ]

exclude = [
    # The presence of .gitignore is used to differentiate non-packaged builds
    # from packaged builds in build.rs.
    ".gitignore"
]
include = [
    "LICENSE",
    "Cargo.toml",

    "Makefile",
    "mk/ring.mk",
    "mk/bottom_of_makefile.mk",
    "mk/top_of_makefile.mk",

    "pregenerated/msvc-ring-asm-i686.lib",
    "pregenerated/msvc-ring-asm-x86_64.lib",

    "ring.sln",
    "crypto/libring-asm.Windows.vcxproj",
    "crypto/libring-test.Windows.vcxproj",
    "crypto/libring.Windows.vcxproj",
    "mk/Common.props",
    "mk/Windows.props",
    "mk/WindowsTest.props",
    "mk/perlasm-msbuild.targets",
    "mk/perlasm-msbuild.xml",

    "build.rs",

    "src/aead/aead.rs",
    "src/aead/aes_gcm.rs",
    "src/aead/aes_tests.txt",
    "src/aead/chacha20_poly1305.rs",
<<<<<<< HEAD
    "src/aead/aes_test.txt",
=======
>>>>>>> 1cf130eb
    "src/aead/chacha_tests.txt",
    "src/aead/poly1305_test.txt",
    "src/agreement.rs",
    "src/bssl.rs",
    "src/c.rs",
    "src/constant_time.rs",
    "src/der.rs",
    "src/digest/digest.rs",
    "src/digest/digest_tests.txt",
    "src/digest/sha1.rs",
    "src/ec/ec.rs",
    "src/ec/ecdh_tests.txt",
    "src/ec/ed25519_tests.txt",
    "src/ec/eddsa.rs",
    "src/ec/suite_b/ecdh.rs",
    "src/ec/suite_b/ecdsa.rs",
    "src/ec/suite_b/ecdsa_digest_scalar_tests.txt",
    "src/ec/suite_b/ecdsa_verify_tests.txt",
    "src/ec/suite_b/ops/ops.rs",
    "src/ec/suite_b/ops/p256.rs",
    "src/ec/suite_b/ops/p256_neg_tests.txt",
    "src/ec/suite_b/ops/p256_point_mul_base_tests.txt",
    "src/ec/suite_b/ops/p256_point_mul_tests.txt",
    "src/ec/suite_b/ops/p256_point_sum_tests.txt",
    "src/ec/suite_b/ops/p256_sum_tests.txt",
    "src/ec/suite_b/ops/p384.rs",
    "src/ec/suite_b/ops/p384_div_by_2_tests.txt",
    "src/ec/suite_b/ops/p384_neg_tests.txt",
    "src/ec/suite_b/ops/p384_point_mul_base_tests.txt",
    "src/ec/suite_b/ops/p384_point_mul_tests.txt",
    "src/ec/suite_b/ops/p384_point_sum_tests.txt",
    "src/ec/suite_b/ops/p384_sum_tests.txt",
    "src/ec/suite_b/private_key.rs",
    "src/ec/suite_b/public_key.rs",
    "src/ec/suite_b/suite_b.rs",
    "src/ec/suite_b/suite_b_public_key_tests.txt",
    "src/ec/x25519.rs",
    "src/error.rs",
    "src/limb.rs",
    "src/hkdf.rs",
    "src/hkdf_tests.txt",
    "src/hmac.rs",
    "src/hmac_tests.txt",
    "src/init.rs",
    "src/lib.rs",
    "src/pbkdf2.rs",
    "src/pbkdf2_tests.txt",
    "src/polyfill.rs",
    "src/rand.rs",
    "src/rsa/rsa.rs",
    "src/rsa/rsa_pkcs1_sign_tests.txt",
    "src/rsa/rsa_pkcs1_verify_tests.txt",
    "src/rsa/signature_rsa_example_private_key.der",
    "src/rsa/signature_rsa_example_public_key.der",
    "src/signature.rs",
    "src/test.rs",
    "src/test_1_syntax_error_tests.txt",
    "src/test_1_tests.txt",
    "src/test_3_tests.txt",
    "crypto/aes/aes.c",
    "crypto/aes/asm/aes-586.pl",
    "crypto/aes/asm/aes-armv4.pl",
    "crypto/aes/asm/aes-x86_64.pl",
    "crypto/aes/asm/aesni-x86.pl",
    "crypto/aes/asm/aesni-x86_64.pl",
    "crypto/aes/asm/aesv8-armx.pl",
    "crypto/aes/asm/bsaes-armv7.pl",
    "crypto/aes/asm/bsaes-x86_64.pl",
    "crypto/aes/asm/vpaes-x86.pl",
    "crypto/aes/asm/vpaes-x86_64.pl",
    "crypto/bn/add.c",
    "crypto/bn/asm/armv4-mont.pl",
    "crypto/bn/asm/armv8-mont.pl",
    "crypto/bn/asm/rsaz-avx2.pl",
    "crypto/bn/asm/x86-mont.pl",
    "crypto/bn/asm/x86_64-mont.pl",
    "crypto/bn/asm/x86_64-mont5.pl",
    "crypto/bn/bn.c",
    "crypto/bn/bn_test.cc",
    "crypto/bn/bn_tests.txt",
    "crypto/bn/cmp.c",
    "crypto/bn/convert.c",
    "crypto/bn/ctx.c",
    "crypto/bn/div.c",
    "crypto/bn/exponentiation.c",
    "crypto/bn/gcd.c",
    "crypto/bn/generic.c",
    "crypto/bn/internal.h",
    "crypto/bn/montgomery.c",
    "crypto/bn/montgomery_inv.c",
    "crypto/bn/mul.c",
    "crypto/bn/random.c",
    "crypto/bn/rsaz_exp.c",
    "crypto/bn/rsaz_exp.h",
    "crypto/bn/shift.c",
    "crypto/chacha/asm/chacha-armv4.pl",
    "crypto/chacha/asm/chacha-armv8.pl",
    "crypto/chacha/asm/chacha-x86.pl",
    "crypto/chacha/asm/chacha-x86_64.pl",
    "crypto/cipher/e_aes.c",
    "crypto/cipher/internal.h",
    "crypto/cipher/test/aes_128_gcm_tests.txt",
    "crypto/cipher/test/aes_128_key_wrap_tests.txt",
    "crypto/cipher/test/aes_256_gcm_tests.txt",
    "crypto/cipher/test/aes_256_key_wrap_tests.txt",
    "crypto/cipher/test/chacha20_poly1305_old_tests.txt",
    "crypto/cipher/test/chacha20_poly1305_tests.txt",
    "crypto/cipher/test/cipher_test.txt",
    "crypto/constant_time_test.c",
    "crypto/cpu-aarch64-linux.c",
    "crypto/cpu-arm-linux.c",
    "crypto/cpu-arm.c",
    "crypto/cpu-intel.c",
    "crypto/crypto.c",
    "crypto/curve25519/asm/x25519-asm-arm.S",
    "crypto/curve25519/asm/x25519-asm-x86_64.S",
    "crypto/curve25519/curve25519.c",
    "crypto/curve25519/internal.h",
    "crypto/curve25519/x25519-x86_64.c",
    "crypto/ec/asm/ecp_nistz256-armv4.pl",
    "crypto/ec/asm/ecp_nistz256-armv8.pl",
    "crypto/ec/asm/ecp_nistz256-x86.pl",
    "crypto/ec/asm/ecp_nistz256-x86_64.pl",
    "crypto/ec/asm/p256-x86_64-asm.pl",
    "crypto/ec/ecp_nistz.c",
    "crypto/ec/ecp_nistz.h",
    "crypto/ec/ecp_nistz256.c",
    "crypto/ec/ecp_nistz256.h",
    "crypto/ec/ecp_nistz256_table.inl",
    "crypto/ec/ecp_nistz384.h",
    "crypto/ec/ecp_nistz384.inl",
    "crypto/ec/ecp_nistz384_mul.inl",
    "crypto/ec/gfp_constant_time.c",
    "crypto/ec/gfp_internal.h",
    "crypto/ec/gfp_limbs.inl",
    "crypto/ec/gfp_p256.c",
    "crypto/ec/gfp_p384.c",
    "crypto/ec/wnaf.c",
    "crypto/internal.h",
    "crypto/mem.c",
    "crypto/modes/asm/aesni-gcm-x86_64.pl",
    "crypto/modes/asm/ghash-armv4.pl",
    "crypto/modes/asm/ghash-x86.pl",
    "crypto/modes/asm/ghash-x86_64.pl",
    "crypto/modes/asm/ghashv8-armx.pl",
    "crypto/modes/gcm.c",
    "crypto/modes/internal.h",
    "crypto/perlasm/arm-xlate.pl",
    "crypto/perlasm/readme",
    "crypto/perlasm/x86asm.pl",
    "crypto/perlasm/x86gas.pl",
    "crypto/perlasm/x86masm.pl",
    "crypto/perlasm/x86nasm.pl",
    "crypto/perlasm/x86_64-xlate.pl",
    "crypto/poly1305/asm/poly1305-armv4.pl",
    "crypto/poly1305/asm/poly1305-armv8.pl",
    "crypto/poly1305/asm/poly1305-x86.pl",
    "crypto/poly1305/asm/poly1305-x86_64.pl",
    "crypto/poly1305/internal.h",
    "crypto/poly1305/poly1305.c",
    "crypto/rand/sysrand.c",
    "crypto/rsa/blinding.c",
    "crypto/rsa/internal.h",
    "crypto/rsa/rsa.c",
    "crypto/rsa/rsa_impl.c",
    "crypto/sha/asm/sha-armv8.pl",
    "crypto/sha/asm/sha-x86_64.pl",
    "crypto/sha/asm/sha256-586.pl",
    "crypto/sha/asm/sha256-armv4.pl",
    "crypto/sha/asm/sha256-armv8.pl",
    "crypto/sha/asm/sha256-x86_64.pl",
    "crypto/sha/asm/sha512-586.pl",
    "crypto/sha/asm/sha512-armv4.pl",
    "crypto/sha/asm/sha512-armv8.pl",
    "crypto/sha/asm/sha512-x86_64.pl",
    "crypto/test/bn_test_convert.c",
    "crypto/test/bn_test_lib.c",
    "crypto/test/bn_test_lib.h",
    "crypto/test/bn_test_util.h",
    "crypto/test/file_test.cc",
    "crypto/test/file_test.h",
    "crypto/test/rand.h",
    "crypto/test/scoped_types.h",
    "include/openssl/aes.h",
    "include/openssl/arm_arch.h",
    "include/openssl/base.h",
    "include/openssl/bn.h",
    "include/openssl/cpu.h",
    "include/openssl/err.h",
    "include/openssl/mem.h",
    "include/openssl/opensslconf.h",
    "include/openssl/rsa.h",
    "include/openssl/type_check.h",
    "examples/checkdigest.rs",
    "third-party/NIST/README.md",
    "third-party/NIST/sha256sums.txt",
    "third-party/NIST/SHAVS/SHA1LongMsg.rsp",
    "third-party/NIST/SHAVS/SHA1Monte.rsp",
    "third-party/NIST/SHAVS/SHA1ShortMsg.rsp",
    "third-party/NIST/SHAVS/SHA224LongMsg.rsp",
    "third-party/NIST/SHAVS/SHA224Monte.rsp",
    "third-party/NIST/SHAVS/SHA224ShortMsg.rsp",
    "third-party/NIST/SHAVS/SHA256LongMsg.rsp",
    "third-party/NIST/SHAVS/SHA256Monte.rsp",
    "third-party/NIST/SHAVS/SHA256ShortMsg.rsp",
    "third-party/NIST/SHAVS/SHA384LongMsg.rsp",
    "third-party/NIST/SHAVS/SHA384Monte.rsp",
    "third-party/NIST/SHAVS/SHA384ShortMsg.rsp",
    "third-party/NIST/SHAVS/SHA512LongMsg.rsp",
    "third-party/NIST/SHAVS/SHA512Monte.rsp",
    "third-party/NIST/SHAVS/SHA512ShortMsg.rsp",
]

[lib]
name = "ring"

[dependencies]
untrusted = "0.3"

[target.'cfg(unix)'.dependencies]
lazy_static = "0.2.1"

[features]
# These features are documented in the top-level module's documentation.
default = ["use_heap", "dev_urandom_fallback"]
dev_urandom_fallback = []
internal_benches = []
rsa_signing = []
slow_tests = []
test_logging = []
use_heap = []

# XXX: debug = false because of https://github.com/rust-lang/rust/issues/34122

[profile.bench]
opt-level = 3
debug = false
rpath = false
lto = true
debug-assertions = false
codegen-units = 1

[profile.release]
opt-level = 3
debug = false
rpath = false
lto = true
debug-assertions = false
codegen-units = 1<|MERGE_RESOLUTION|>--- conflicted
+++ resolved
@@ -43,10 +43,7 @@
     "src/aead/aes_gcm.rs",
     "src/aead/aes_tests.txt",
     "src/aead/chacha20_poly1305.rs",
-<<<<<<< HEAD
     "src/aead/aes_test.txt",
-=======
->>>>>>> 1cf130eb
     "src/aead/chacha_tests.txt",
     "src/aead/poly1305_test.txt",
     "src/agreement.rs",
