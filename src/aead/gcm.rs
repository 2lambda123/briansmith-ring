--- conflicted
+++ resolved
@@ -12,14 +12,9 @@
 // OF CONTRACT, NEGLIGENCE OR OTHER TORTIOUS ACTION, ARISING OUT OF OR IN
 // CONNECTION WITH THE USE OR PERFORMANCE OF THIS SOFTWARE.
 
-<<<<<<< HEAD
 use super::{Block, BLOCK_LEN};
 use crate::cpu;
 use libc::size_t;
-=======
-use super::{Aad, Block, BLOCK_LEN};
-use crate::{c, cpu};
->>>>>>> a804615e
 
 #[repr(transparent)]
 pub struct Key(GCM128_KEY);
@@ -83,13 +78,8 @@
 }
 
 impl Context {
-<<<<<<< HEAD
     pub(crate) fn new(key: &Key, cpu_features: cpu::Features) -> Self {
         let ctx = Context {
-=======
-    pub(crate) fn new(key: &Key, aad: Aad<&[u8]>, cpu_features: cpu::Features) -> Self {
-        let mut ctx = Context {
->>>>>>> a804615e
             inner: GCM128_CONTEXT {
                 Xi: Block::zero(),
                 H_unused: Block::zero(),
@@ -287,6 +277,8 @@
 pub struct PolyValContext {
     gcm_ctx: Context,
 }
+
+
 
 impl PolyValContext {
 
