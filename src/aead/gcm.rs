// Copyright 2018 Brian Smith.
//
// Permission to use, copy, modify, and/or distribute this software for any
// purpose with or without fee is hereby granted, provided that the above
// copyright notice and this permission notice appear in all copies.
//
// THE SOFTWARE IS PROVIDED "AS IS" AND THE AUTHORS DISCLAIM ALL WARRANTIES
// WITH REGARD TO THIS SOFTWARE INCLUDING ALL IMPLIED WARRANTIES OF
// MERCHANTABILITY AND FITNESS. IN NO EVENT SHALL THE AUTHORS BE LIABLE FOR ANY
// SPECIAL, DIRECT, INDIRECT, OR CONSEQUENTIAL DAMAGES OR ANY DAMAGES
// WHATSOEVER RESULTING FROM LOSS OF USE, DATA OR PROFITS, WHETHER IN AN ACTION
// OF CONTRACT, NEGLIGENCE OR OTHER TORTIOUS ACTION, ARISING OUT OF OR IN
// CONNECTION WITH THE USE OR PERFORMANCE OF THIS SOFTWARE.

use super::{Aad, Block, BLOCK_LEN};
use crate::cpu;

#[cfg(not(target_arch = "aarch64"))]
mod gcm_nohw;

pub struct Key(HTable);

impl Key {
    pub(super) fn new(h_be: Block, cpu_features: cpu::Features) -> Self {
        let h = h_be.u64s_be_to_native();

        let mut key = Self(HTable {
            Htable: [u128 { hi: 0, lo: 0 }; HTABLE_LEN],
        });
        let h_table = &mut key.0;

        match detect_implementation(cpu_features) {
            #[cfg(target_arch = "x86_64")]
            Implementation::CLMUL if has_avx_movbe(cpu_features) => {
                extern "C" {
                    fn GFp_gcm_init_avx(HTable: &mut HTable, h: &[u64; 2]);
                }
                unsafe {
                    GFp_gcm_init_avx(h_table, &h);
                }
            }

<<<<<<< HEAD
            #[cfg(any(
                target_arch = "aarch64",
                target_arch = "arm",
                target_arch = "x86_64",
                target_arch = "x86"
            ))]
=======
            #[cfg(not(target_arch = "mips64"))]
>>>>>>> ac53c482
            Implementation::CLMUL => {
                extern "C" {
                    fn GFp_gcm_init_clmul(Htable: &mut HTable, h: &[u64; 2]);
                }
                unsafe {
                    GFp_gcm_init_clmul(h_table, &h);
                }
            }

            #[cfg(any(target_arch = "aarch64", target_arch = "arm"))]
            Implementation::NEON => {
                extern "C" {
                    fn GFp_gcm_init_neon(Htable: &mut HTable, h: &[u64; 2]);
                }
                unsafe {
                    GFp_gcm_init_neon(h_table, &h);
                }
            }

            #[cfg(not(target_arch = "aarch64"))]
            Implementation::Fallback => {
                h_table.Htable[0] = gcm_nohw::init(h);
            }
        }

        key
    }
}

pub struct Context {
    inner: ContextInner,
    cpu_features: cpu::Features,
}

impl Context {
    pub(crate) fn new(key: &Key, aad: Aad<&[u8]>, cpu_features: cpu::Features) -> Self {
        let mut ctx = Context {
            inner: ContextInner {
                Xi: Xi(Block::zero()),
                _unused: Block::zero(),
                Htable: key.0.clone(),
            },
            cpu_features,
        };

        for ad in aad.0.chunks(BLOCK_LEN) {
            let mut block = Block::zero();
            block.overwrite_part_at(0, ad);
            ctx.update_block(block);
        }

        ctx
    }

    /// Access to `inner` for the integrated AES-GCM implementations only.
    #[cfg(target_arch = "x86_64")]
    #[inline]
    pub(super) fn inner(&mut self) -> &mut ContextInner {
        &mut self.inner
    }

    pub fn update_blocks(&mut self, input: &[u8]) {
        debug_assert!(input.len() > 0);
        debug_assert_eq!(input.len() % BLOCK_LEN, 0);

        // Although these functions take `Xi` and `h_table` as separate
        // parameters, one or more of them might assume that they are part of
        // the same `ContextInner` structure.
        let xi = &mut self.inner.Xi;
        let h_table = &self.inner.Htable;

        match detect_implementation(self.cpu_features) {
            #[cfg(target_arch = "x86_64")]
            Implementation::CLMUL if has_avx_movbe(self.cpu_features) => {
                extern "C" {
                    fn GFp_gcm_ghash_avx(
                        xi: &mut Xi,
                        Htable: &HTable,
                        inp: *const u8,
                        len: crate::c::size_t,
                    );
                }
                unsafe {
                    GFp_gcm_ghash_avx(xi, h_table, input.as_ptr(), input.len());
                }
            }

<<<<<<< HEAD
            #[cfg(any(
                target_arch = "aarch64",
                target_arch = "arm",
                target_arch = "x86_64",
                target_arch = "x86"
            ))]
=======
            #[cfg(not(target_arch = "mips64"))]
>>>>>>> ac53c482
            Implementation::CLMUL => {
                extern "C" {
                    fn GFp_gcm_ghash_clmul(
                        xi: &mut Xi,
                        Htable: &HTable,
                        inp: *const u8,
                        len: crate::c::size_t,
                    );
                }
                unsafe {
                    GFp_gcm_ghash_clmul(xi, h_table, input.as_ptr(), input.len());
                }
            }

            #[cfg(any(target_arch = "aarch64", target_arch = "arm"))]
            Implementation::NEON => {
                extern "C" {
                    fn GFp_gcm_ghash_neon(
                        xi: &mut Xi,
                        Htable: &HTable,
                        inp: *const u8,
                        len: crate::c::size_t,
                    );
                }
                unsafe {
                    GFp_gcm_ghash_neon(xi, h_table, input.as_ptr(), input.len());
                }
            }

            #[cfg(not(target_arch = "aarch64"))]
            Implementation::Fallback => {
                gcm_nohw::ghash(xi, h_table.Htable[0], input);
            }
        }
    }

    pub fn update_block(&mut self, a: Block) {
        self.inner.Xi.bitxor_assign(a);

        // Although these functions take `Xi` and `h_table` as separate
        // parameters, one or more of them might assume that they are part of
        // the same `ContextInner` structure.
        let xi = &mut self.inner.Xi;
        let h_table = &self.inner.Htable;

        match detect_implementation(self.cpu_features) {
<<<<<<< HEAD
            #[cfg(any(
                target_arch = "aarch64",
                target_arch = "arm",
                target_arch = "x86_64",
                target_arch = "x86"
            ))]
=======
            #[cfg(not(target_arch = "mips64"))]
>>>>>>> ac53c482
            Implementation::CLMUL => {
                extern "C" {
                    fn GFp_gcm_gmult_clmul(xi: &mut Xi, Htable: &HTable);
                }
                unsafe {
                    GFp_gcm_gmult_clmul(xi, h_table);
                }
            }

            #[cfg(any(target_arch = "aarch64", target_arch = "arm"))]
            Implementation::NEON => {
                extern "C" {
                    fn GFp_gcm_gmult_neon(xi: &mut Xi, Htable: &HTable);
                }
                unsafe {
                    GFp_gcm_gmult_neon(xi, h_table);
                }
            }

            #[cfg(not(target_arch = "aarch64"))]
            Implementation::Fallback => {
                gcm_nohw::gmult(xi, h_table.Htable[0]);
            }
        }
    }

    pub(super) fn pre_finish<F>(self, f: F) -> super::Tag
    where
        F: FnOnce(Xi) -> super::Tag,
    {
        f(self.inner.Xi)
    }

    #[cfg(target_arch = "x86_64")]
    pub(super) fn is_avx2(&self, cpu_features: cpu::Features) -> bool {
        match detect_implementation(cpu_features) {
            #[cfg(not(target_arch = "mips64"))]
            Implementation::CLMUL => has_avx_movbe(self.cpu_features),
            _ => false,
        }
    }
}

// The alignment is required by non-Rust code that uses `GCM128_CONTEXT`.
#[derive(Clone)]
#[repr(C, align(16))]
struct HTable {
    Htable: [u128; HTABLE_LEN],
}

#[derive(Clone, Copy)]
#[repr(C)]
struct u128 {
    hi: u64,
    lo: u64,
}

const HTABLE_LEN: usize = 16;

#[repr(transparent)]
pub struct Xi(Block);

impl Xi {
    #[inline]
    fn bitxor_assign(&mut self, a: Block) {
        self.0.bitxor_assign(a)
    }
}

impl From<Xi> for Block {
    #[inline]
    fn from(Xi(block): Xi) -> Self {
        block
    }
}

// This corresponds roughly to the `GCM128_CONTEXT` structure in BoringSSL.
// Some assembly language code, in particular the MOVEBE+AVX2 X86-64
// implementation, requires this exact layout.
#[repr(C, align(16))]
pub(super) struct ContextInner {
    Xi: Xi,
    _unused: Block,
    Htable: HTable,
}

enum Implementation {
<<<<<<< HEAD
    #[cfg(any(
        target_arch = "aarch64",
        target_arch = "arm",
        target_arch = "x86_64",
        target_arch = "x86"
    ))]
=======
    #[cfg(not(target_arch = "mips64"))]
>>>>>>> ac53c482
    CLMUL,

    #[cfg(any(target_arch = "aarch64", target_arch = "arm"))]
    NEON,

    #[cfg(not(target_arch = "aarch64"))]
    Fallback,
}

#[cfg(target_arch = "mips64")]
#[inline]
fn detect_implementation(_cpu: cpu::Features) -> Implementation {
    Implementation::Fallback
}

#[cfg(not(target_arch = "mips64"))]
#[inline]
fn detect_implementation(cpu_features: cpu::Features) -> Implementation {
    // `cpu_features` is only used for specific platforms.
    #[cfg(not(any(
        target_arch = "aarch64",
        target_arch = "arm",
        target_arch = "x86_64",
        target_arch = "x86"
    )))]
    let _cpu_features = cpu_features;

    #[cfg(any(
        target_arch = "aarch64",
        target_arch = "arm",
        target_arch = "x86_64",
        target_arch = "x86"
    ))]
    {
        if (cpu::intel::FXSR.available(cpu_features)
            && cpu::intel::PCLMULQDQ.available(cpu_features))
            || cpu::arm::PMULL.available(cpu_features)
        {
            return Implementation::CLMUL;
        }
    }

    #[cfg(target_arch = "arm")]
    {
        if cpu::arm::NEON.available(cpu_features) {
            return Implementation::NEON;
        }
    }

    #[cfg(target_arch = "aarch64")]
    {
        return Implementation::NEON;
    }

    #[cfg(not(target_arch = "aarch64"))]
    Implementation::Fallback
}

#[cfg(target_arch = "x86_64")]
fn has_avx_movbe(cpu_features: cpu::Features) -> bool {
    cpu::intel::AVX.available(cpu_features) && cpu::intel::MOVBE.available(cpu_features)
}<|MERGE_RESOLUTION|>--- conflicted
+++ resolved
@@ -40,16 +40,12 @@
                 }
             }
 
-<<<<<<< HEAD
             #[cfg(any(
                 target_arch = "aarch64",
                 target_arch = "arm",
                 target_arch = "x86_64",
                 target_arch = "x86"
             ))]
-=======
-            #[cfg(not(target_arch = "mips64"))]
->>>>>>> ac53c482
             Implementation::CLMUL => {
                 extern "C" {
                     fn GFp_gcm_init_clmul(Htable: &mut HTable, h: &[u64; 2]);
@@ -137,16 +133,12 @@
                 }
             }
 
-<<<<<<< HEAD
             #[cfg(any(
                 target_arch = "aarch64",
                 target_arch = "arm",
                 target_arch = "x86_64",
                 target_arch = "x86"
             ))]
-=======
-            #[cfg(not(target_arch = "mips64"))]
->>>>>>> ac53c482
             Implementation::CLMUL => {
                 extern "C" {
                     fn GFp_gcm_ghash_clmul(
@@ -193,16 +185,12 @@
         let h_table = &self.inner.Htable;
 
         match detect_implementation(self.cpu_features) {
-<<<<<<< HEAD
             #[cfg(any(
                 target_arch = "aarch64",
                 target_arch = "arm",
                 target_arch = "x86_64",
                 target_arch = "x86"
             ))]
-=======
-            #[cfg(not(target_arch = "mips64"))]
->>>>>>> ac53c482
             Implementation::CLMUL => {
                 extern "C" {
                     fn GFp_gcm_gmult_clmul(xi: &mut Xi, Htable: &HTable);
@@ -239,7 +227,12 @@
     #[cfg(target_arch = "x86_64")]
     pub(super) fn is_avx2(&self, cpu_features: cpu::Features) -> bool {
         match detect_implementation(cpu_features) {
-            #[cfg(not(target_arch = "mips64"))]
+              #[cfg(any(
+        target_arch = "aarch64",
+        target_arch = "arm",
+        target_arch = "x86_64",
+        target_arch = "x86"
+    ))]
             Implementation::CLMUL => has_avx_movbe(self.cpu_features),
             _ => false,
         }
@@ -290,16 +283,12 @@
 }
 
 enum Implementation {
-<<<<<<< HEAD
     #[cfg(any(
         target_arch = "aarch64",
         target_arch = "arm",
         target_arch = "x86_64",
         target_arch = "x86"
     ))]
-=======
-    #[cfg(not(target_arch = "mips64"))]
->>>>>>> ac53c482
     CLMUL,
 
     #[cfg(any(target_arch = "aarch64", target_arch = "arm"))]
@@ -309,13 +298,18 @@
     Fallback,
 }
 
-#[cfg(target_arch = "mips64")]
+#[cfg(any(target_arch = "mips64", target_arch = "mips"))]
 #[inline]
 fn detect_implementation(_cpu: cpu::Features) -> Implementation {
     Implementation::Fallback
 }
 
-#[cfg(not(target_arch = "mips64"))]
+  #[cfg(any(
+        target_arch = "aarch64",
+        target_arch = "arm",
+        target_arch = "x86_64",
+        target_arch = "x86"
+    ))]
 #[inline]
 fn detect_implementation(cpu_features: cpu::Features) -> Implementation {
     // `cpu_features` is only used for specific platforms.
