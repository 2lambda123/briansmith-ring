// Copyright 2015-2016 Brian Smith.
//
// Permission to use, copy, modify, and/or distribute this software for any
// purpose with or without fee is hereby granted, provided that the above
// copyright notice and this permission notice appear in all copies.
//
// THE SOFTWARE IS PROVIDED "AS IS" AND THE AUTHORS DISCLAIM ALL WARRANTIES
// WITH REGARD TO THIS SOFTWARE INCLUDING ALL IMPLIED WARRANTIES OF
// MERCHANTABILITY AND FITNESS. IN NO EVENT SHALL THE AUTHORS BE LIABLE FOR ANY
// SPECIAL, DIRECT, INDIRECT, OR CONSEQUENTIAL DAMAGES OR ANY DAMAGES
// WHATSOEVER RESULTING FROM LOSS OF USE, DATA OR PROFITS, WHETHER IN AN ACTION
// OF CONTRACT, NEGLIGENCE OR OTHER TORTIOUS ACTION, ARISING OUT OF OR IN
// CONNECTION WITH THE USE OR PERFORMANCE OF THIS SOFTWARE.

#![allow(unsafe_code)]

use {aead, c, error, polyfill};
use core;

const CHACHA20_KEY_LEN: usize = 256 / 8;
const POLY1305_STATE_LEN: usize = 256;
const POLY1305_KEY_LEN: usize = 32;


/// ChaCha20-Poly1305 as described in [RFC 7539].
///
/// The keys are 256 bits long and the nonces are 96 bits long.
///
/// [RFC 7539]: https://tools.ietf.org/html/rfc7539
pub static CHACHA20_POLY1305: aead::Algorithm = aead::Algorithm {
    key_len: CHACHA20_KEY_LEN,
    init: init,
    seal: chacha20_poly1305_seal,
    open: chacha20_poly1305_open,
};

fn chacha20_poly1305_seal(ctx: &[u64; aead::KEY_CTX_BUF_ELEMS],
                          nonce: &[u8; aead::NONCE_LEN], in_out: &mut [u8],
                          tag_out: &mut [u8; aead::TAG_LEN], ad: &[u8])
                          -> Result<(), error::Unspecified> {
    seal(chacha20_poly1305_update, ctx, nonce, in_out, tag_out, ad)
}

fn chacha20_poly1305_open(ctx: &[u64; aead::KEY_CTX_BUF_ELEMS],
                          nonce: &[u8; aead::NONCE_LEN], in_out: &mut [u8],
                          in_prefix_len: usize,
                          tag_out: &mut [u8; aead::TAG_LEN], ad: &[u8])
                          -> Result<(), error::Unspecified> {
    open(chacha20_poly1305_update, ctx, nonce, in_out, in_prefix_len, tag_out,
         ad)
}

fn chacha20_poly1305_update(state: &mut [u8; POLY1305_STATE_LEN],
                            ad: &[u8], ciphertext: &[u8]) {
    fn update_padded_16(state: &mut [u8; POLY1305_STATE_LEN], data: &[u8]) {
        poly1305_update(state, data);
        if data.len() % 16 != 0 {
            static PADDING: [u8; 16] = [0u8; 16];
            poly1305_update(state,
                            &PADDING[..PADDING.len() - (data.len() % 16)])
        }
    }
    update_padded_16(state, ad);
    update_padded_16(state, ciphertext);
    poly1305_update_length(state, ad.len());
    poly1305_update_length(state, ciphertext.len());
}


/// The old ChaCha20-Poly13065 construction used in OpenSSH's
/// [chacha20-poly1305@openssh.com] and the experimental TLS cipher suites with
/// IDs `0xCC13` (ECDHE-RSA) and `0xCC14` (ECDHE-ECDSA). Use
/// `CHACHA20_POLY1305` instead.
///
/// The keys are 256 bits long and the nonces are 96 bits. The first four bytes
/// of the nonce must be `[0, 0, 0, 0]` in order to interoperate with other
/// implementations, which use 64-bit nonces.
///
/// [chacha20-poly1305@openssh.com]:
///     http://cvsweb.openbsd.org/cgi-bin/cvsweb/~checkout~/src/usr.bin/ssh/PROTOCOL.chacha20poly1305
pub static CHACHA20_POLY1305_OLD: aead::Algorithm = aead::Algorithm {
    key_len: CHACHA20_KEY_LEN,
    init: init,
    seal: chacha20_poly1305_old_seal,
    open: chacha20_poly1305_old_open,
};

fn chacha20_poly1305_old_seal(ctx: &[u64; aead::KEY_CTX_BUF_ELEMS],
                              nonce: &[u8; aead::NONCE_LEN], in_out: &mut [u8],
                              tag_out: &mut [u8; aead::TAG_LEN], ad: &[u8])
                              -> Result<(), error::Unspecified> {
    seal(chacha20_poly1305_update_old, ctx, nonce, in_out, tag_out, ad)
}

fn chacha20_poly1305_old_open(ctx: &[u64; aead::KEY_CTX_BUF_ELEMS],
                              nonce: &[u8; aead::NONCE_LEN], in_out: &mut [u8],
                              in_prefix_len: usize,
                              tag_out: &mut [u8; aead::TAG_LEN], ad: &[u8])
                              -> Result<(), error::Unspecified> {
    open(chacha20_poly1305_update_old, ctx, nonce, in_out, in_prefix_len,
         tag_out, ad)
}

fn chacha20_poly1305_update_old(state: &mut [u8; POLY1305_STATE_LEN],
                                ad: &[u8], ciphertext: &[u8]) {
    poly1305_update(state, ad);
    poly1305_update_length(state, ad.len());
    poly1305_update(state, ciphertext);
    poly1305_update_length(state, ciphertext.len());
}


/// Copies |key| into |ctx_buf|.
pub fn init(ctx_buf: &mut [u8], key: &[u8]) -> Result<(), error::Unspecified> {
    polyfill::slice::fill_from_slice(&mut ctx_buf[..key.len()], key);
    Ok(())
}

fn seal(update: UpdateFn, ctx: &[u64; aead::KEY_CTX_BUF_ELEMS],
        nonce: &[u8; aead::NONCE_LEN], in_out: &mut [u8],
        tag_out: &mut [u8; aead::TAG_LEN], ad: &[u8])
        -> Result<(), error::Unspecified> {
    let chacha20_key = try!(ctx_as_key(ctx));
    let mut counter = make_counter(1, nonce);
    debug_assert!(core::mem::align_of_val(chacha20_key) >= 4);
    debug_assert!(core::mem::align_of_val(&counter) >= 4);
    unsafe {
        ChaCha20_ctr32(in_out.as_mut_ptr(), in_out.as_ptr(), in_out.len(),
                       chacha20_key, &counter);
    }
    counter[0] = 0;
    aead_poly1305(update, tag_out, chacha20_key, &counter, ad, in_out);
    Ok(())
}

fn open(update: UpdateFn, ctx: &[u64; aead::KEY_CTX_BUF_ELEMS],
        nonce: &[u8; aead::NONCE_LEN], in_out: &mut [u8], in_prefix_len: usize,
        tag_out: &mut [u8; aead::TAG_LEN], ad: &[u8])
        -> Result<(), error::Unspecified> {
    let chacha20_key = try!(ctx_as_key(ctx));
    let mut counter = make_counter(0, nonce);
    {
        let ciphertext = &in_out[in_prefix_len..];
        aead_poly1305(update, tag_out, chacha20_key, &counter, ad, ciphertext);
    }
    counter[0] = 1;
    debug_assert!(core::mem::align_of_val(chacha20_key) >= 4);
    debug_assert!(core::mem::align_of_val(&counter) >= 4);
    unsafe {
        // XXX: The x86 and at least one branch of the ARM assembly language
        // code doesn't allow overlapping input and output unless they are
        // exactly overlapping. TODO: Figure out which branch of the ARM code
        // has this limitation and come up with a better solution.
        //
        // https://rt.openssl.org/Ticket/Display.html?id=4362
        if cfg!(any(target_arch = "arm", target_arch = "x86")) &&
           in_prefix_len != 0 {
            ChaCha20_ctr32(in_out[in_prefix_len..].as_mut_ptr(),
                           in_out[in_prefix_len..].as_ptr(),
                           in_out.len() - in_prefix_len, chacha20_key, &counter);
            core::ptr::copy(in_out[in_prefix_len..].as_ptr(),
                            in_out.as_mut_ptr(), in_out.len() - in_prefix_len);
        } else {
            ChaCha20_ctr32(in_out.as_mut_ptr(), in_out[in_prefix_len..].as_ptr(),
                           in_out.len() - in_prefix_len, chacha20_key, &counter);
        }
    }
    Ok(())
}

fn ctx_as_key(ctx: &[u64; aead::KEY_CTX_BUF_ELEMS])
              -> Result<&[u32; CHACHA20_KEY_LEN / 4], error::Unspecified> {
    slice_as_array_ref!(
        &polyfill::slice::u64_as_u32(ctx)[..(CHACHA20_KEY_LEN / 4)],
        CHACHA20_KEY_LEN / 4)
}

#[inline]
fn make_counter(counter: u32, nonce: &[u8; aead::NONCE_LEN]) -> [u32; 4] {
    use polyfill::slice::u32_from_le_u8;
    [counter.to_le(),
     u32_from_le_u8(slice_as_array_ref!(&nonce[0..4], 4).unwrap()),
     u32_from_le_u8(slice_as_array_ref!(&nonce[4..8], 4).unwrap()),
     u32_from_le_u8(slice_as_array_ref!(&nonce[8..12], 4).unwrap())]
}

type UpdateFn = fn(state: &mut [u8; POLY1305_STATE_LEN], ad: &[u8],
                   ciphertext: &[u8]);

fn aead_poly1305(update: UpdateFn, tag_out: &mut [u8; aead::TAG_LEN],
                 chacha20_key: &[u32; CHACHA20_KEY_LEN / 4],
                 counter: &[u32; 4], ad: &[u8], ciphertext: &[u8]) {
    debug_assert_eq!(counter[0], 0);
    let mut poly1305_key = [0u8; POLY1305_KEY_LEN];
    debug_assert!(core::mem::align_of_val(chacha20_key) >= 4);
    debug_assert!(core::mem::align_of_val(&counter) >= 4);
    unsafe {
        ChaCha20_ctr32(poly1305_key.as_mut_ptr(), poly1305_key.as_ptr(),
                       POLY1305_KEY_LEN, chacha20_key, counter);
    }
    let mut ctx = [0u8; POLY1305_STATE_LEN];
    poly1305_init(&mut ctx, &poly1305_key);
    update(&mut ctx, ad, ciphertext);
    poly1305_finish(&mut ctx, tag_out);
}

/// Updates the Poly1305 context |ctx| with the 64-bit little-endian encoded
/// length value |len|.
fn poly1305_update_length(ctx: &mut [u8; POLY1305_STATE_LEN], len: usize) {
    let mut j = len;
    let mut length_bytes = [0u8; 8];
    for b in &mut length_bytes {
        *b = j as u8;
        j >>= 8;
    }
    poly1305_update(ctx, &length_bytes);
}


/// Safe wrapper around |CRYPTO_poly1305_init|.
#[inline(always)]
fn poly1305_init(state: &mut [u8; POLY1305_STATE_LEN],
                 key: &[u8; POLY1305_KEY_LEN]) {
    unsafe {
        CRYPTO_poly1305_init(state, key)
    }
}

/// Safe wrapper around |CRYPTO_poly1305_finish|.
#[inline(always)]
fn poly1305_finish(state: &mut [u8; POLY1305_STATE_LEN],
                   tag_out: &mut [u8; aead::TAG_LEN]) {
    unsafe {
        CRYPTO_poly1305_finish(state, tag_out)
    }
}

/// Safe wrapper around |CRYPTO_poly1305_update|.
#[inline(always)]
fn poly1305_update(state: &mut [u8; POLY1305_STATE_LEN], in_: &[u8]) {
    unsafe {
        CRYPTO_poly1305_update(state, in_.as_ptr(), in_.len())
    }
}

extern {
    fn ChaCha20_ctr32(out: *mut u8, in_: *const u8, in_len: c::size_t,
                      key: &[u32; CHACHA20_KEY_LEN / 4], counter: &[u32; 4]);
    fn CRYPTO_poly1305_init(state: &mut [u8; POLY1305_STATE_LEN],
                            key: &[u8; POLY1305_KEY_LEN]);
    fn CRYPTO_poly1305_finish(state: &mut [u8; POLY1305_STATE_LEN],
                              mac: &mut [u8; aead::TAG_LEN]);
    fn CRYPTO_poly1305_update(state: &mut [u8; POLY1305_STATE_LEN],
                              in_: *const u8, in_len: c::size_t);
}

#[cfg(test)]
mod tests {
<<<<<<< HEAD
    use {aead, test, error, c, polyfill};
    use super::{ChaCha20_ctr32, CHACHA20_KEY_LEN,
        POLY1305_STATE_LEN, POLY1305_KEY_LEN,
        poly1305_init, poly1305_update, poly1305_finish,
        make_counter, };
=======
    use {aead, c, polyfill, test};
    use super::{ChaCha20_ctr32, CHACHA20_KEY_LEN, make_counter};

    bssl_test!(test_poly1305, bssl_poly1305_test_main);
>>>>>>> f5be9c34

    #[test]
    pub fn test_chacha20_poly1305() {
        aead::tests::test_aead(&aead::CHACHA20_POLY1305,
            "crypto/cipher/test/chacha20_poly1305_tests.txt");
    }

    #[test]
    pub fn test_chacha20_poly1305_old() {
        aead::tests::test_aead(&aead::CHACHA20_POLY1305_OLD,
            "crypto/cipher/test/chacha20_poly1305_old_tests.txt");
    }

    #[test]
    pub fn test_poly1305_state_len() {
        assert_eq!((POLY1305_STATE_LEN + 255) / 256,
                    (CRYPTO_POLY1305_STATE_LEN + 255) / 256);
    }

<<<<<<< HEAD
    fn test_simd(excess: usize, key: [u8; POLY1305_KEY_LEN],
                 input: &[u8], mac: [u8; aead::TAG_LEN])
                 -> Result<(), error::Unspecified> {
        let mut state = [0u8; POLY1305_STATE_LEN];
        let mut mac_out = [0u8; aead::TAG_LEN];
        poly1305_init(&mut state, &key);

        // Feed 16 bytes in. Some implementations begin in non-SIMD mode and
        // upgrade on-demand. Stress the upgrade path.
        let init = if input.len() < 16 {input.len()} else {16};

        poly1305_update(&mut state, &input[..init]);
        for chunk in input[init..].chunks(128 + 2*excess) {
            let (long, short) = if chunk.len() < (128 + excess) {
                (chunk, &[][..])
            } else {
                chunk.split_at(128 + excess)
            };
            // Feed 128 + |excess| bytes to test SIMD mode
            poly1305_update(&mut state, long);
            // Feed |excess| bytes to ensure SIMD mode can handle short inputs
            if !short.is_empty() {
                poly1305_update(&mut state, short);
            }
        }
        poly1305_finish(&mut state, &mut mac_out);
        if mac != mac_out {
            println!("SIMD pattern {} failed.", excess);
            return Err(error::Unspecified);
        }
        Ok(())
    }

    #[test]
    pub fn test_poly1305() {
        test::from_file("src/aead/poly1305_test.txt", |section, test_case| {
            assert_eq!(section, "");
            let key_bytes = test_case.consume_bytes("Key");
            let input = test_case.consume_bytes("Input");
            let mac_bytes = test_case.consume_bytes("MAC");

            let key = {
                assert_eq!(key_bytes.len(), POLY1305_KEY_LEN);
                let mut buf = [0u8; POLY1305_KEY_LEN];
                buf.clone_from_slice(&key_bytes);
                buf
            };

            let mac = {
                assert_eq!(mac_bytes.len(), aead::TAG_LEN);
                let mut buf = [0u8; aead::TAG_LEN];
                buf.clone_from_slice(&mac_bytes);
                buf
            };

            // Test single-shot operation
            let mut state = [0u8; POLY1305_STATE_LEN];
            let mut mac_out = [0u8; aead::TAG_LEN];
            poly1305_init(&mut state, &key);
            poly1305_update(&mut state, &input);
            poly1305_finish(&mut state, &mut mac_out);
            assert_eq!(mac, mac_out);

            //Test streaming byte-by-byte
            let mut state = [0u8; POLY1305_STATE_LEN];
            let mut mac_out = [0u8; aead::TAG_LEN];
            poly1305_init(&mut state, &key);
            for chunk in input.chunks(1) {
                poly1305_update(&mut state, chunk);
            }
            poly1305_finish(&mut state, &mut mac_out);
            assert_eq!(mac, mac_out);

            try!(test_simd(0, key, &input, mac));
            try!(test_simd(16, key, &input, mac));
            try!(test_simd(32, key, &input, mac));
            try!(test_simd(48, key, &input, mac));

            Ok(())
        })
    }

=======
>>>>>>> f5be9c34
    // This verifies the encryption functionality provided by ChaCha20_ctr32
    // is successful when either computed on disjoint input/output buffers,
    // or on overlapping input/output buffers. On some branches of the 32-bit
    // x86 and ARM code the in-place operation fails in some situations where
    // the input/output buffers are not exactly overlapping. Such failures are
    // dependent not only on the degree of overlapping but also the length of
    // the data. `open()` works around that by moving the input data to the
    // output location so that the buffers exactly overlap, for those targets.
    // This test exists largely as a canary for detecting if/when that type of
    // problem spreads to other platforms.
    #[test]
<<<<<<< HEAD
    pub fn test_chacha20_ctr32() {
=======
    pub fn chacha20_tests() {
>>>>>>> f5be9c34
        test::from_file("src/aead/chacha_tests.txt", |section, test_case| {
            assert_eq!(section, "");

            let key_bytes = test_case.consume_bytes("Key");
<<<<<<< HEAD
            let ctr = test_case.consume_usize("Ctr");
            let nonce_bytes = test_case.consume_bytes("Nonce");
            let input = test_case.consume_bytes("Input");
            let output = test_case.consume_bytes("Output");

            assert_eq!(key_bytes.len(), CHACHA20_KEY_LEN);
            let key = {
                let mut buf = [0u32; CHACHA20_KEY_LEN / 4];
                for (val, chunk) in buf.iter_mut().zip(key_bytes.chunks(4)) {
                    let arr_ref = slice_as_array_ref!(chunk, 4).unwrap();
                    *val = polyfill::slice::u32_from_le_u8(arr_ref);
                }
                buf
            };

            let nonce = slice_as_array_ref!(&nonce_bytes, aead::NONCE_LEN).unwrap();
            let counter = make_counter(ctr as u32, &nonce);


            // Pre-allocate buffer for use in test_cases.
            let mut buf = vec![0u8; input.len() + 276];
=======
            let mut key = [0u32; CHACHA20_KEY_LEN / 4];
            for ki in 0..(CHACHA20_KEY_LEN / 4) {
                let kb =
                    slice_as_array_ref!(&key_bytes[ki * 4..][..4], 4).unwrap();
                key[ki] = polyfill::slice::u32_from_le_u8(kb);
            }

            let ctr = test_case.consume_usize("Ctr");
            let nonce_bytes = test_case.consume_bytes("Nonce");
            let nonce = slice_as_array_ref!(&nonce_bytes,
                                            aead::NONCE_LEN).unwrap();
            let ctr = make_counter(ctr as u32, &nonce);
            let input = test_case.consume_bytes("Input");
            let output = test_case.consume_bytes("Output");

            // Pre-allocate buffer for use in test_cases.
            let mut in_out_buf = vec![0u8; input.len() + 276];
>>>>>>> f5be9c34

            // Run the test case over all prefixes of the input because the
            // behavior of ChaCha20 implementation changes dependent on the
            // length of the input.
            for len in 0..(input.len() + 1) {
<<<<<<< HEAD
                chacha20_test_case_inner(&key, &counter, &input[..len],
                                         &output[..len], len, &mut buf);
=======
                chacha20_test_case_inner(&key, &ctr, &input[..len],
                                         &output[..len], len, &mut in_out_buf);
>>>>>>> f5be9c34
            }

            Ok(())
        });
    }

    fn chacha20_test_case_inner(key: &[u32; CHACHA20_KEY_LEN / 4],
<<<<<<< HEAD
                                ctr: &[u32; 4], input: &[u8], output: &[u8],
                                len: usize, buf: &mut [u8]) {
        // Straightforward encryption into disjoint buffers is computed
        // correctly.
        unsafe {
            ChaCha20_ctr32(buf.as_mut_ptr(), input.as_ptr(), len, key, ctr);
        }
        assert_eq!(&buf[..len], output);

        // Do not test offset buffers for x86 and ARM architectures (see above
        // for rationale).
        let max_offset = if cfg!(any(target_arch = "x86", target_arch = "arm")){
            0
        } else {
            259
        };
=======
                                ctr: &[u32; 4], input: &[u8], expected: &[u8],
                                len: usize, in_out_buf: &mut [u8]) {
        // Straightforward encryption into disjoint buffers is computed
        // correctly.
        unsafe {
          ChaCha20_ctr32(in_out_buf.as_mut_ptr(), input[..len].as_ptr(),
                         len, key, &ctr);
        }
        assert_eq!(&in_out_buf[..len], expected);

        // Do not test offset buffers for x86 and ARM architectures (see above
        // for rationale).
        let max_offset =
            if cfg!(any(target_arch = "x86", target_arch = "arm")) {
                0
            } else {
                259
            };
>>>>>>> f5be9c34

        // Check that in-place encryption works successfully when the pointers
        // to the input/output buffers are (partially) overlapping.
        for alignment in 0..16 {
            for offset in 0..(max_offset + 1) {
<<<<<<< HEAD
                let input_offset = alignment + offset;
                buf[input_offset..input_offset + len].copy_from_slice(input);
                unsafe {
                    ChaCha20_ctr32(buf[alignment..].as_mut_ptr(),
                                   buf[input_offset..].as_ptr(),
                                   len, key, ctr);
                }
                assert_eq!(&buf[alignment..alignment + len], output);
=======
              in_out_buf[alignment+offset..][..len].copy_from_slice(input);
              unsafe {
                  ChaCha20_ctr32(in_out_buf[alignment..].as_mut_ptr(),
                                 in_out_buf[alignment + offset..].as_ptr(),
                                 len, key, ctr);
                  assert_eq!(&in_out_buf[alignment..][..len], expected);
              }
>>>>>>> f5be9c34
            }
        }
    }

    extern {
        static CRYPTO_POLY1305_STATE_LEN: c::size_t;
    }
}<|MERGE_RESOLUTION|>--- conflicted
+++ resolved
@@ -256,18 +256,11 @@
 
 #[cfg(test)]
 mod tests {
-<<<<<<< HEAD
     use {aead, test, error, c, polyfill};
     use super::{ChaCha20_ctr32, CHACHA20_KEY_LEN,
         POLY1305_STATE_LEN, POLY1305_KEY_LEN,
         poly1305_init, poly1305_update, poly1305_finish,
         make_counter, };
-=======
-    use {aead, c, polyfill, test};
-    use super::{ChaCha20_ctr32, CHACHA20_KEY_LEN, make_counter};
-
-    bssl_test!(test_poly1305, bssl_poly1305_test_main);
->>>>>>> f5be9c34
 
     #[test]
     pub fn test_chacha20_poly1305() {
@@ -287,7 +280,6 @@
                     (CRYPTO_POLY1305_STATE_LEN + 255) / 256);
     }
 
-<<<<<<< HEAD
     fn test_simd(excess: usize, key: [u8; POLY1305_KEY_LEN],
                  input: &[u8], mac: [u8; aead::TAG_LEN])
                  -> Result<(), error::Unspecified> {
@@ -370,8 +362,7 @@
         })
     }
 
-=======
->>>>>>> f5be9c34
+
     // This verifies the encryption functionality provided by ChaCha20_ctr32
     // is successful when either computed on disjoint input/output buffers,
     // or on overlapping input/output buffers. On some branches of the 32-bit
@@ -383,16 +374,11 @@
     // This test exists largely as a canary for detecting if/when that type of
     // problem spreads to other platforms.
     #[test]
-<<<<<<< HEAD
     pub fn test_chacha20_ctr32() {
-=======
-    pub fn chacha20_tests() {
->>>>>>> f5be9c34
         test::from_file("src/aead/chacha_tests.txt", |section, test_case| {
             assert_eq!(section, "");
 
             let key_bytes = test_case.consume_bytes("Key");
-<<<<<<< HEAD
             let ctr = test_case.consume_usize("Ctr");
             let nonce_bytes = test_case.consume_bytes("Nonce");
             let input = test_case.consume_bytes("Input");
@@ -414,37 +400,13 @@
 
             // Pre-allocate buffer for use in test_cases.
             let mut buf = vec![0u8; input.len() + 276];
-=======
-            let mut key = [0u32; CHACHA20_KEY_LEN / 4];
-            for ki in 0..(CHACHA20_KEY_LEN / 4) {
-                let kb =
-                    slice_as_array_ref!(&key_bytes[ki * 4..][..4], 4).unwrap();
-                key[ki] = polyfill::slice::u32_from_le_u8(kb);
-            }
-
-            let ctr = test_case.consume_usize("Ctr");
-            let nonce_bytes = test_case.consume_bytes("Nonce");
-            let nonce = slice_as_array_ref!(&nonce_bytes,
-                                            aead::NONCE_LEN).unwrap();
-            let ctr = make_counter(ctr as u32, &nonce);
-            let input = test_case.consume_bytes("Input");
-            let output = test_case.consume_bytes("Output");
-
-            // Pre-allocate buffer for use in test_cases.
-            let mut in_out_buf = vec![0u8; input.len() + 276];
->>>>>>> f5be9c34
 
             // Run the test case over all prefixes of the input because the
             // behavior of ChaCha20 implementation changes dependent on the
             // length of the input.
             for len in 0..(input.len() + 1) {
-<<<<<<< HEAD
                 chacha20_test_case_inner(&key, &counter, &input[..len],
                                          &output[..len], len, &mut buf);
-=======
-                chacha20_test_case_inner(&key, &ctr, &input[..len],
-                                         &output[..len], len, &mut in_out_buf);
->>>>>>> f5be9c34
             }
 
             Ok(())
@@ -452,33 +414,15 @@
     }
 
     fn chacha20_test_case_inner(key: &[u32; CHACHA20_KEY_LEN / 4],
-<<<<<<< HEAD
                                 ctr: &[u32; 4], input: &[u8], output: &[u8],
                                 len: usize, buf: &mut [u8]) {
         // Straightforward encryption into disjoint buffers is computed
         // correctly.
         unsafe {
-            ChaCha20_ctr32(buf.as_mut_ptr(), input.as_ptr(), len, key, ctr);
+            ChaCha20_ctr32(buf.as_mut_ptr(), input[..len].as_ptr(),
+                           len, key, ctr);
         }
         assert_eq!(&buf[..len], output);
-
-        // Do not test offset buffers for x86 and ARM architectures (see above
-        // for rationale).
-        let max_offset = if cfg!(any(target_arch = "x86", target_arch = "arm")){
-            0
-        } else {
-            259
-        };
-=======
-                                ctr: &[u32; 4], input: &[u8], expected: &[u8],
-                                len: usize, in_out_buf: &mut [u8]) {
-        // Straightforward encryption into disjoint buffers is computed
-        // correctly.
-        unsafe {
-          ChaCha20_ctr32(in_out_buf.as_mut_ptr(), input[..len].as_ptr(),
-                         len, key, &ctr);
-        }
-        assert_eq!(&in_out_buf[..len], expected);
 
         // Do not test offset buffers for x86 and ARM architectures (see above
         // for rationale).
@@ -488,30 +432,19 @@
             } else {
                 259
             };
->>>>>>> f5be9c34
 
         // Check that in-place encryption works successfully when the pointers
         // to the input/output buffers are (partially) overlapping.
         for alignment in 0..16 {
             for offset in 0..(max_offset + 1) {
-<<<<<<< HEAD
                 let input_offset = alignment + offset;
-                buf[input_offset..input_offset + len].copy_from_slice(input);
+                buf[input_offset..][..len].copy_from_slice(input);
                 unsafe {
                     ChaCha20_ctr32(buf[alignment..].as_mut_ptr(),
                                    buf[input_offset..].as_ptr(),
                                    len, key, ctr);
                 }
-                assert_eq!(&buf[alignment..alignment + len], output);
-=======
-              in_out_buf[alignment+offset..][..len].copy_from_slice(input);
-              unsafe {
-                  ChaCha20_ctr32(in_out_buf[alignment..].as_mut_ptr(),
-                                 in_out_buf[alignment + offset..].as_ptr(),
-                                 len, key, ctr);
-                  assert_eq!(&in_out_buf[alignment..][..len], expected);
-              }
->>>>>>> f5be9c34
+                assert_eq!(&buf[alignment..][..len], output);
             }
         }
     }
