--- conflicted
+++ resolved
@@ -117,31 +117,13 @@
     sqr_mul(&acc, 1 + 1, &b_1)
 }
 
-<<<<<<< HEAD
-fn p256_point_mul_base_impl(g_scalar: &Scalar) -> ::Result<Point> {
-=======
 fn p256_point_mul_base_impl(g_scalar: &Scalar) -> Point {
->>>>>>> 4db2684a
     let mut r = Point::new_at_infinity();
     unsafe {
         ecp_nistz256_point_mul_base(r.xyz.as_mut_ptr(),
                                     g_scalar.limbs.as_ptr());
     }
-<<<<<<< HEAD
-    Ok(r)
-}
-
-fn p256_point_mul_impl(p_scalar: &Scalar, &(ref p_x, ref p_y): &(Elem, Elem))
-                       -> ::Result<Point> {
-    let mut r = Point::new_at_infinity();
-    unsafe {
-        ecp_nistz256_point_mul(r.xyz.as_mut_ptr(), p_scalar.limbs.as_ptr(),
-                               p_x.limbs.as_ptr(), p_y.limbs.as_ptr());
-    }
-    Ok(r)
-=======
     r
->>>>>>> 4db2684a
 }
 
 
