--- conflicted
+++ resolved
@@ -76,13 +76,8 @@
 
         // XXX: The `libc` crate doesn't provide `libc::getauxval` consistently
         // across all Android/Linux targets, e.g. musl.
-<<<<<<< HEAD
         versioned_extern! {
-            fn getauxval(type_: c::ulong) -> c::ulong;
-=======
-        extern "C" {
             fn getauxval(type_: c_ulong) -> c_ulong;
->>>>>>> 63c0364b
         }
 
         const AT_HWCAP: c_ulong = 16;
